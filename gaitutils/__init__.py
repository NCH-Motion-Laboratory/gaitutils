--- conflicted
+++ resolved
@@ -20,9 +20,6 @@
 from .guiutils import messagebox
 from .plot import Plotter
 from .trial import Trial
-<<<<<<< HEAD
-from .config import cfg
-=======
 
 from nexus_scripts import nexus_emgplot
 from nexus_scripts import nexus_kinetics_emgplot
@@ -36,4 +33,3 @@
 from nexus_scripts import nexus_trials_velocity
 from nexus_scripts import nexus_make_all_plots
 from nexus_scripts import nexus_kin_average
->>>>>>> 88b1b8bb
