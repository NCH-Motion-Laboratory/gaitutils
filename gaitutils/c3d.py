--- conflicted
+++ resolved
@@ -10,11 +10,7 @@
 try:
     import btk
 except ImportError:
-<<<<<<< HEAD
-    print('warning: cannot find btk module; unable to use btk functionality '
-=======
     print('Warning: cannot find btk module; unable to use btk functionality '
->>>>>>> 400ced09
           '(read c3d files)')
 import numpy as np
 from scipy.signal import medfilt
@@ -31,16 +27,9 @@
 
 
 def get_emg_data(c3dfile):
-<<<<<<< HEAD
-    """ Read EMG data from a c3d file. Returns tuple: time vector + a dict
-    with the data, keys are electrode names """
-    reader = btk.btkAcquisitionFileReader()
-    reader.SetFilename(str(c3dfile))  # check existence?
-=======
     """ Read EMG data from a c3d file. """
     reader = btk.btkAcquisitionFileReader()
     reader.SetFilename(str(c3dfile))
->>>>>>> 400ced09
     reader.Update()
     acq = reader.GetOutput()
     data = dict()
@@ -54,9 +43,6 @@
         return {'t': np.arange(len(data[elname])) / acq.GetAnalogFrequency(),
                 'data': data}
     else:
-<<<<<<< HEAD
-        raise ValueError('No EMG channels found in data!')
-=======
         raise ValueError('No EMG channels found in data')
 
 
@@ -80,7 +66,6 @@
         allzero = np.logical_and(mP[:, 0] == 0, mP[:, 1] == 0, mP[:, 2] == 0)
         mdata[marker + '_gaps'] = np.where(allzero)[0]
     return mdata
->>>>>>> 400ced09
 
 
 def get_metadata(c3dfile):
@@ -93,16 +78,11 @@
     acq = reader.GetOutput()
     # frame offset (start of trial data in frames)
     offset = acq.GetFirstFrame()
-<<<<<<< HEAD
-    framerate = acq.GetPointFrequency()
-    analograte = acq.GetAnalogFrequency()
-=======
     lastfr = acq.GetLastFrame()
     length = lastfr - offset + 1
     framerate = acq.GetPointFrequency()
     analograte = acq.GetAnalogFrequency()
     samplesperframe = acq.GetNumberAnalogSamplePerFrame()
->>>>>>> 400ced09
     #  get events
     rstrikes, lstrikes, rtoeoffs, ltoeoffs = [], [], [], []
     for i in btk.Iterate(acq.GetEvents()):
@@ -112,22 +92,14 @@
             elif i.GetContext() == "Left":
                 lstrikes.append(i.GetFrame())
             else:
-<<<<<<< HEAD
-                raise Exception("Unknown context on foot strike event")
-=======
                 raise ValueError("Unknown context on foot strike event")
->>>>>>> 400ced09
         elif i.GetLabel() == "Foot Off":
             if i.GetContext() == "Right":
                 rtoeoffs.append(i.GetFrame())
             elif i.GetContext() == "Left":
                 ltoeoffs.append(i.GetFrame())
             else:
-<<<<<<< HEAD
-                raise Exception("Unknown context on foot strike event")
-=======
                 raise ValueError("Unknown context on foot strike event")
->>>>>>> 400ced09
     # get subject info
     metadata = acq.GetMetaData()
     # don't ask
@@ -141,13 +113,6 @@
     return {'trialname': trialname, 'sessionpath': sessionpath,
             'offset': offset, 'framerate': framerate, 'analograte': analograte,
             'name': name, 'bodymass': bodymass, 'lstrikes': lstrikes,
-<<<<<<< HEAD
-            'rstrikes': rstrikes, 'ltoeoffs': ltoeoffs, 'rtoeoffs': rtoeoffs}
-
-
-def get_forceplate_data(c3dfile):
-    """ Read forceplate data. Does not support multiple plates.
-=======
             'rstrikes': rstrikes, 'ltoeoffs': ltoeoffs, 'rtoeoffs': rtoeoffs,
             'length': length, 'samplesperframe': samplesperframe}
 
@@ -173,7 +138,6 @@
 
 def get_forceplate_data(c3dfile):
     """ Read forceplate data. Does not support multiple plates yet.
->>>>>>> 400ced09
     Force results differ somewhat from Nexus, not sure why. Calibration? """
     FP_DZ = 41.3  # forceplate thickness in mm
     # CoP calculation uses filter
