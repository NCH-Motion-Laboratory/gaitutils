# -*- coding: utf-8 -*-
"""

Utility functions for processing gait data.

@author: Jussi (jnu@iki.fi)
"""

<<<<<<< HEAD
from envutils import GaitDataError
from read_data import get_marker_data, get_forceplate_data, get_metadata
from numutils import rising_zerocross, falling_zerocross, _baseline
=======
>>>>>>> 88b1b8bb
from scipy import signal
import numpy as np
import logging

from .envutils import GaitDataError
from .numutils import rising_zerocross, falling_zerocross, _baseline
from .config import cfg


logger = logging.getLogger(__name__)


def get_crossing_frame(source, marker, dim=1, p0=0):
    """ Return frame(s) where marker position (dimension dim) crosses p0
    (units are as returned by Nexus, usually mm).
    Dims are x=0, y=1, z=2. """
    from . import read_data
    mrkdata = read_data.get_marker_data(source, marker)
    P = mrkdata[marker + '_P']
    y = P[:, dim]
    nzind = np.where(y != 0)  # nonzero elements == valid data (not nice)
    y[nzind] -= p0
    zx = np.append(rising_zerocross(y), falling_zerocross(y))
    ycross = list()
    # sanity checks
    for p in zx:
        # y must be nonzero on either side of crossing (valid data)
        if p-10 > 0 and p+10 < len(y):
            if y[p-10] != 0 and y[p+10] != 0:
                # y must change sign also around p
                if np.sign(y[p-10]) != np.sign(y[p+10]):
                        ycross.append(p)
    return ycross


def get_movement_direction(source, marker, dir):
    """ Return direction of movement (negative/positive)
    for given marker and movement direction """
    from . import read_data
    dir = dir.lower()
    dir = {'x': 0, 'y': 1, 'z': 2}[dir]
    mrkdata = read_data.get_marker_data(source, marker)
    P = mrkdata[marker+'_P']
    ddiff = np.median(np.diff(P[:, dir]))  # median of derivative
    return 1 if ddiff > 0 else -1


def butter_filt(data, passband, sfreq, bord=5):
    """ Design a filter and forward-backward filter given data to
    passband, e.g. [1, 40].
    Passband is given in Hz. None for no filtering.
    Implemented as pure lowpass/highpass, if highpass/lowpass freq == 0
    """
    if passband is None:
        return data
    elif len(passband) != 2:
        raise ValueError('Passband must be a vector of length 2')
    passbandn = 2 * np.array(passband) / sfreq
    if passbandn[0] == 0:  # lowpass
        b, a = signal.butter(bord, passbandn[1], btype='lowpass')
    elif passbandn[1] == 0:  # highpass
        b, a = signal.butter(bord, passbandn[1], btype='highpass')
    else:  # bandpass
        b, a = signal.butter(bord, passbandn, btype='bandpass')
    return signal.filtfilt(b, a, data)


def principal_movement_direction(source, markers):
    """ Return principal movement direction """
    from . import read_data
    mrkdata = read_data.get_marker_data(source, markers)
    pos = sum([mrkdata[name+'_P'] for name in markers])
    fwd_dir = np.argmax(np.var(pos, axis=0))
    return fwd_dir


def detect_forceplate_events(source, fp_info=None):
    """ Detect frames where valid forceplate strikes and toeoffs occur.
    Uses forceplate data and marker positions.

    If fp_info dict is set, no marker and COP checks will be done;
    instead the Eclipse forceplate info will be used. Eclipse info is written
    e.g. as {FP1: 'Left'} where plate indices start from 1 and the value can be
    'Left', 'Right' or 'Invalid'. Even if Eclipse info is used, the foot strike
    and toeoff frames must be determined from forceplate data.

    Conditions:
    -check max total force, must correspond to subject weight
    -center of pressure must not change too much during contact time
    -foot markers must be inside plate edges at strike time

    Returns dict with keys R_strikes, L_strikes, R_toeoffs, L_toeoffs.
    Dict values are lists of frames where valid forceplate contact occurs.
    """

    # get subject info
    logger.debug('detect forceplate events from %s' % source)
    from . import read_data
    info = read_data.get_metadata(source)
    fpdata = read_data.get_forceplate_data(source)

    results = dict()
    results['R_strikes'] = []
    results['R_toeoffs'] = []
    results['L_strikes'] = []
    results['L_toeoffs'] = []
    results['valid'] = ''

    # get marker data and find "forward" direction (by max variance)
    mrkdata = read_data.get_marker_data(source, cfg.autoproc.right_foot_markers +
                                        cfg.autoproc.left_foot_markers)
    pos = sum([mrkdata[name+'_P'] for name in
               cfg.autoproc.left_foot_markers+cfg.autoproc.right_foot_markers])
    fwd_dir = np.argmax(np.var(pos, axis=0))
    orth_dir = 0 if fwd_dir == 1 else 1
    logger.debug('gait forward direction seems to be %s' %
                 {0: 'x', 1: 'y', 2: 'z'}[fwd_dir])

    for plate_ind, fp in enumerate(fpdata):

        logger.debug('analyzing plate %d' % plate_ind)

        # check Eclipse info if it exists
        detect = True
        plate = 'FP' + str(plate_ind+1)
        if fp_info is not None and plate in fp_info:
            # TODO: are we sure that the plate indices match Eclipse?
            valid = fp_info[plate]
            detect = False
            logger.debug('using Eclipse forceplate info: %s' % valid)
            if valid == 'Right':
                this_valid = 'R'
            elif valid == 'Left':
                this_valid = 'L'
            elif valid == 'Invalid':
                continue
            elif valid == 'Auto':
                detect = True
            else:
                raise Exception('unexpected Eclipse forceplate field')

        # first identify candidates for footstrike by looking at fp data
        # test the force data
        # FIXME: filter should maybe depend on sampling freq
        forcetot = signal.medfilt(fp['Ftot'])
        forcetot = _baseline(forcetot)
        fmax = max(forcetot)
        fmaxind = np.where(forcetot == fmax)[0][0]  # first maximum
        logger.debug('max force: %.2f N at %.2f' % (fmax, fmaxind))
        bodymass = info['bodymass']
        if bodymass is None:
            f_threshold = cfg.autoproc.forceplate_contact_threshold * fmax
            logger.warning('body mass unknown, thresholding force at %.2f N',
                           f_threshold)
        else:
            logger.debug('body mass %.2f kg' % bodymass)
            f_threshold = (cfg.autoproc.forceplate_contact_threshold *
                           bodymass * 9.81)
<<<<<<< HEAD
            if fmax < cfg.autoproc.forceplate_min_weight * bodymass * 9.81:
=======
            if (detect and fmax < cfg.autoproc.forceplate_min_weight *
               bodymass * 9.81):
>>>>>>> 88b1b8bb
                logger.debug('insufficient max. force on plate')
                continue
        # find indices where force crosses threshold
        try:
            logger.debug('force threshold: %.2f N' % f_threshold)
            friseind = rising_zerocross(forcetot-f_threshold)[0]  # first rise
            ffallind = falling_zerocross(forcetot-f_threshold)[-1]  # last fall
            logger.debug('force rise: %d fall: %d' % (friseind, ffallind))
        except IndexError:
            logger.debug('cannot detect force rise/fall')
            continue
        # we work with 0-based frame indices (=1 less than Nexus frame index)
        strike_fr = int(np.round(friseind / info['samplesperframe']))
        toeoff_fr = int(np.round(ffallind / info['samplesperframe']))
        logger.debug('strike @ frame %d, toeoff @ %d' % (strike_fr, toeoff_fr))

<<<<<<< HEAD
        # confirm whether it's a valid foot strike; look at Eclipse info or
        # use our own autodetection routine
        detect = True
        plate = 'FP' + str(plate_ind+1)
        if fp_info is not None and plate in fp_info:
            # TODO: are we sure that the plate indices match Eclipse?
            valid = fp_info[plate]
            detect = False
            logger.debug('using Eclipse forceplate info: %s' % valid)
            if valid == 'Right':
                this_valid = 'R'
            elif valid == 'Left':
                this_valid = 'L'
            elif valid == 'Invalid':
                this_valid = None
            elif valid == 'Auto':
                detect = True
            else:
                raise Exception('unexpected Eclipse forceplate info')

=======
>>>>>>> 88b1b8bb
        if detect:
            logger.debug('using autodetection')
            # check shift of center of pressure during roi in fwd dir
            cop_roi = fp['CoP'][friseind:ffallind, fwd_dir]
            cop_shift = cop_roi.max() - cop_roi.min()
            total_shift = np.sqrt(np.sum(cop_shift**2))
            logger.debug('CoP total shift %.2f mm' % total_shift)
            if total_shift > cfg.autoproc.cop_shift_max:
                logger.debug('center of pressure shifts too much '
                             '(double contact?)')
                continue

            # first compute plate boundaries in world coords
            mins = fp['lowerbounds']
            maxes = fp['upperbounds']

            # check markers
            this_valid = None
            for side, markers in zip(['R', 'L'],
                                     [cfg.autoproc.right_foot_markers,
                                      cfg.autoproc.left_foot_markers]):
                logger.debug('checking forceplate contact for side %s' % side)

                # check foot height at toeoff
                data_shape = mrkdata[markers[0]+'_P'].shape
                footctrP = np.zeros(data_shape)
                for marker in markers:
                    footctrP += mrkdata[marker+'_P'] / len(markers)
                foot_h = footctrP[:, 2]
                min_h = foot_h[np.nonzero(foot_h)].min()
                rel_h = footctrP[toeoff_fr, 2] / min_h
                logger.debug('toeoff rel. height: %.2f' % rel_h)
                if (rel_h < cfg.autoproc.toeoff_rel_height):
                    logger.debug('toeoff height too low')
                    ok = False
                    continue
                else:
                    ok = True

                # individual marker checks
                for marker_ in markers:
<<<<<<< HEAD
                    logger.debug('Checking %s' % marker_)
=======
                    logger.debug('checking %s' % marker_)
>>>>>>> 88b1b8bb
                    mins_s, maxes_s = mins.copy(), maxes.copy()
                    mins_t, maxes_t = mins.copy(), maxes.copy()
                    # extra tolerance for ankle marker in sideways direction
                    if 'ANK' in marker_:
                        mins_t[orth_dir] -= cfg.autoproc.ankle_sideways_tol
                        maxes_t[orth_dir] += cfg.autoproc.ankle_sideways_tol
                        mins_s[orth_dir] -= cfg.autoproc.ankle_sideways_tol
                        maxes_s[orth_dir] += cfg.autoproc.ankle_sideways_tol
                    # extra tol for all markers in gait direction @ toeoff
                    maxes_t[fwd_dir] += cfg.autoproc.toeoff_marker_tol
                    mins_t[fwd_dir] -= cfg.autoproc.toeoff_marker_tol
                    # extra tol for heel marker in gait dir during foot strike
                    if 'HEE' in marker_:
                        maxes_s[fwd_dir] += cfg.autoproc.heel_strike_tol
                        mins_s[fwd_dir] -= cfg.autoproc.heel_strike_tol
                    marker = marker_ + '_P'
                    ok &= (mins_s[0] < mrkdata[marker][strike_fr, 0] <
                           maxes_s[0])
                    ok &= (mins_s[1] < mrkdata[marker][strike_fr, 1] <
                           maxes_s[1])
                    if not ok:
                        logger.debug('marker %s failed on-plate check during '
                                     'foot strike' % marker_)
                        break
                    ok &= (mins_t[0] < mrkdata[marker][toeoff_fr, 0] <
                           maxes_t[0])
                    ok &= (mins_t[1] < mrkdata[marker][toeoff_fr, 1] <
                           maxes_t[1])
                    if not ok:
                        logger.debug('marker %s failed on-plate check during '
                                     'toeoff ' % marker_)
                        break

                if ok:
                    if this_valid:
                        raise GaitDataError('valid contact on both feet (?)')
                    this_valid = side
                    logger.debug('on-plate check ok for side %s' % this_valid)

        if not this_valid:
            logger.debug('plate %d: no valid foot strike' % plate_ind)
        else:
            logger.debug('plate %d: valid foot strike on %s at frame %d'
                         % (plate_ind, this_valid, strike_fr))
            if this_valid not in results['valid']:
                results['valid'] += this_valid
            results[this_valid+'_strikes'].append(strike_fr)
            results[this_valid+'_toeoffs'].append(toeoff_fr)
    logger.debug(results)
    return results


def get_foot_velocity(source, fp_events, medians=True):
    """ Return foot velocities during forceplate strike/toeoff frames.
    fp_events is from detect_forceplate_events()
    If medians=True, return median values. """
    from . import read_data
    mrkdata = read_data.get_marker_data(source, cfg.autoproc.right_foot_markers +
                                        cfg.autoproc.left_foot_markers)
    results = dict()
    for context, markers in zip(('R', 'L'), [cfg.autoproc.right_foot_markers,
                                cfg.autoproc.left_foot_markers]):
        # average velocities for different markers
        footctrV = np.zeros(mrkdata[markers[0]+'_V'].shape)
        for marker in markers:
            footctrV += mrkdata[marker+'_V'] / float(len(markers))
        # scalar velocity
        footctrv = np.sqrt(np.sum(footctrV**2, 1))
        strikes = fp_events[context+'_strikes']
        toeoffs = fp_events[context+'_toeoffs']
        results[context + '_strike'] = footctrv[strikes]
        results[context + '_toeoff'] = footctrv[toeoffs]
    if medians:
        results = {key: (np.array([np.median(x)]) if x.size > 0 else x)
                   for key, x in results.items()}
    return results<|MERGE_RESOLUTION|>--- conflicted
+++ resolved
@@ -6,12 +6,6 @@
 @author: Jussi (jnu@iki.fi)
 """
 
-<<<<<<< HEAD
-from envutils import GaitDataError
-from read_data import get_marker_data, get_forceplate_data, get_metadata
-from numutils import rising_zerocross, falling_zerocross, _baseline
-=======
->>>>>>> 88b1b8bb
 from scipy import signal
 import numpy as np
 import logging
@@ -170,12 +164,8 @@
             logger.debug('body mass %.2f kg' % bodymass)
             f_threshold = (cfg.autoproc.forceplate_contact_threshold *
                            bodymass * 9.81)
-<<<<<<< HEAD
-            if fmax < cfg.autoproc.forceplate_min_weight * bodymass * 9.81:
-=======
             if (detect and fmax < cfg.autoproc.forceplate_min_weight *
                bodymass * 9.81):
->>>>>>> 88b1b8bb
                 logger.debug('insufficient max. force on plate')
                 continue
         # find indices where force crosses threshold
@@ -192,29 +182,6 @@
         toeoff_fr = int(np.round(ffallind / info['samplesperframe']))
         logger.debug('strike @ frame %d, toeoff @ %d' % (strike_fr, toeoff_fr))
 
-<<<<<<< HEAD
-        # confirm whether it's a valid foot strike; look at Eclipse info or
-        # use our own autodetection routine
-        detect = True
-        plate = 'FP' + str(plate_ind+1)
-        if fp_info is not None and plate in fp_info:
-            # TODO: are we sure that the plate indices match Eclipse?
-            valid = fp_info[plate]
-            detect = False
-            logger.debug('using Eclipse forceplate info: %s' % valid)
-            if valid == 'Right':
-                this_valid = 'R'
-            elif valid == 'Left':
-                this_valid = 'L'
-            elif valid == 'Invalid':
-                this_valid = None
-            elif valid == 'Auto':
-                detect = True
-            else:
-                raise Exception('unexpected Eclipse forceplate info')
-
-=======
->>>>>>> 88b1b8bb
         if detect:
             logger.debug('using autodetection')
             # check shift of center of pressure during roi in fwd dir
@@ -256,11 +223,7 @@
 
                 # individual marker checks
                 for marker_ in markers:
-<<<<<<< HEAD
-                    logger.debug('Checking %s' % marker_)
-=======
                     logger.debug('checking %s' % marker_)
->>>>>>> 88b1b8bb
                     mins_s, maxes_s = mins.copy(), maxes.copy()
                     mins_t, maxes_t = mins.copy(), maxes.copy()
                     # extra tolerance for ankle marker in sideways direction
