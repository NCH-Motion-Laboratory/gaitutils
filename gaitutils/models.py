# -*- coding: utf-8 -*-
"""

Definitions for various models (PiG, muscle length, etc.)

To create a new model, create a GaitModel() instance, fill in the data and
append to models_all.

@author: Jussi (jnu@iki.fi)
"""

<<<<<<< HEAD
import os.path as op
import normaldata
from config import cfg
from envutils import GaitDataError
from collections import defaultdict
=======
from collections import defaultdict

from .envutils import GaitDataError

>>>>>>> 88b1b8bb

models_all = []


def model_from_var(var):
    """ Return model corresponding to specified variable.
    Returns GaitModel instance that has the specified variable. """
    if not isinstance(var, basestring):
        raise ValueError('Variable name must be a string')
    for model in models_all:
        if var in model.varnames or var in model.varnames_noside:
            return model
    return None


def var_with_side(var):
    for model in models_all:
        if var in model.varnames:
            return True
        if var in model.varnames_noside:
            return False
    raise GaitDataError('Model variable not found')


# convenience methods for model creation
def _list_with_side(vars):
    """ Prepend variables in vars with 'L' and 'R', creating a new list of
    variables. Many model variables share the same name, except for leading
    'L' or 'R' that indicates side. """
    return [side+var for var in vars for side in ['L', 'R']]


def _dict_with_side(dict, append_side=False):
    """ Prepend dict keys with 'R' or 'L'. If append_side,
    also append corresponding ' (R)' or ' (L)' to every dict value. """
    return {side+key: val + (' (%s)' % side if append_side else '')
            for key, val in dict.items() for side in ['R', 'L']}


class GaitModel(object):
    """ A class (template) for storing information about a model, e.g.
    Plug-in Gait. The data describes model-specific variable names etc.
    and is intended (currently not forced) to be non-mutable.
    The actual data is stored elsewhere. """

    def __init__(self):
        self.read_vars = list()  # vars to be read from data
        # How to read multidimensional variables: 'split_xyz' splits each
        # variable into x,y,z components and names them appropriately.
        # 'last' reads the last component only (c3d scalars are saved
        # as last component of 3-d array (??))
        self.read_strategy = None
        self.desc = ''  # description of model
        self.varnames = list()   # resulting variable names
        self.varnames_noside = list()  # variables without side
        self.varlabels_noside = dict()  # variables without side
        self.varlabels = dict()  # descriptive label for each variable
        # mapping from variable names to gcd normal data variables
        self.gcd_normaldata_map = dict()
        # y axis labels for plotting the variables (optional)
        self.ylabels = dict()


""" Create models """

#
# Plug-in Gait upper body
# for now, kinematics only
#
pig_upperbody = GaitModel()
pig_upperbody.desc = 'Plug-in Gait upper body kinematics'
pig_upperbody.type = 'PiG'
pig_upperbody.read_strategy = 'split_xyz'

pig_upperbody.read_vars = _list_with_side(['ThoraxAngles',
                                           'ShoulderAngles',
                                           'SpineAngles',
                                           'WristAngles',
                                           'ElbowAngles',
                                           'NeckAngles',
                                           'HeadAngles'])

pig_upperbody.varlabels_noside = {'ThoraxAnglesX': 'Thorax flex/ext',
                                  'ThoraxAnglesY': 'Thorax lateral flex',
                                  'ThoraxAnglesZ': 'Thorax rotation',
                                  'ShoulderAnglesX': 'Shoulder flex/ext',
                                  'ShoulderAnglesY': 'Shoulder abd/add',
                                  'ShoulderAnglesZ': 'Shoulder rotation',                                  
                                  'SpineAnglesX': 'Spine flex/ext',
                                  'SpineAnglesY': 'Spine lateral flex',
                                  'SpineAnglesZ': 'Spine rotation',
                                  'WristAnglesX': 'Wrist flex/ext',
                                  'WristAnglesY': 'Wrist ulnar/radial',
                                  'WristAnglesZ': 'Wrist sup/pron',
                                  'ElbowAnglesX': 'Elbow flex/ext',
                                  'ElbowAnglesY': 'Elbow Y',
                                  'ElbowAnglesZ': 'Elbow Z',
                                  'NeckAnglesX': 'Neck sagittal',
                                  'NeckAnglesY': 'Neck frontal',
                                  'NeckAnglesZ': 'Neck rotation',                                  
                                  'HeadAnglesX': 'Head sagittal',
                                  'HeadAnglesY': 'Head frontal',
                                  'HeadAnglesZ': 'Head rotation'}

# for now, ylabel is just the degree sign for all vars
pig_upperbody.ylabels = defaultdict(lambda: 'deg')

pig_upperbody.varlabels = _dict_with_side(pig_upperbody.varlabels_noside)
pig_upperbody.varnames = pig_upperbody.varlabels.keys()
pig_upperbody.varnames_noside = pig_upperbody.varlabels_noside.keys()

pig_upperbody.is_kinetic_var = (lambda varname: 'Moment' in varname or
                                'Power' in varname)
# TODO: add kinetic vars
# TODO: ylabels
models_all.append(pig_upperbody)


#
# Plug-in Gait lowerbody
#
pig_lowerbody = GaitModel()
pig_lowerbody.desc = 'Plug-in Gait lower body'
pig_lowerbody.type = 'PiG'
pig_lowerbody.read_strategy = 'split_xyz'
pig_lowerbody.read_vars = _list_with_side(['HipMoment',
                                           'KneeMoment',
                                           'AnkleMoment',
                                           'HipPower',
                                           'KneePower',
                                           'AnklePower',
                                           'HipAngles',
                                           'KneeAngles',
                                           'AbsAnkleAngle',
                                           'AnkleAngles',
                                           'PelvisAngles',
                                           'FootProgressAngles'])

pig_lowerbody.varlabels_noside = {
                             'AnkleAnglesX': 'Ankle dorsi/plant',
                             'AnkleAnglesZ': 'Ankle rotation',
                             'AnkleMomentX': 'Ankle dors/plan moment',
                             'AnklePowerZ': 'Ankle power',
                             'FootProgressAnglesZ': 'Foot progress angles',
                             'HipAnglesX': 'Hip flexion',
                             'HipAnglesY': 'Hip adduction',
                             'HipAnglesZ': 'Hip rotation',
                             'HipMomentX': 'Hip flex/ext moment',
                             'HipMomentY': 'Hip ab/add moment',
                             'HipMomentZ': 'Hip rotation moment',
                             'HipPowerZ': 'Hip power',
                             'KneeAnglesX': 'Knee flexion',
                             'KneeAnglesY': 'Knee adduction',
                             'KneeAnglesZ': 'Knee rotation',
                             'KneeMomentX': 'Knee flex/ext moment',
                             'KneeMomentY': 'Knee ab/add moment',
                             'KneeMomentZ': 'Knee rotation moment',
                             'KneePowerZ': 'Knee power',
                             'PelvisAnglesX': 'Pelvic tilt',
                             'PelvisAnglesY': 'Pelvic obliquity',
                             'PelvisAnglesZ': 'Pelvic rotation'}

pig_lowerbody.varlabels = _dict_with_side(pig_lowerbody.varlabels_noside)

pig_lowerbody.varnames = pig_lowerbody.varlabels.keys()
pig_lowerbody.varnames_noside = pig_lowerbody.varlabels_noside.keys()

pig_lowerbody.gcd_normaldata_map = {
             'AnkleAnglesX': 'DorsiPlanFlex',
             'AnkleAnglesZ': 'FootRotation',
             'AnkleMomentX': 'DorsiPlanFlexMoment',
             'AnklePowerZ': 'AnklePower',
             'FootProgressAnglesZ': 'FootProgression',
             'HipAnglesX': 'HipFlexExt',
             'HipAnglesY': 'HipAbAdduct',
             'HipAnglesZ': 'HipRotation',
             'HipMomentX': 'HipFlexExtMoment',
             'HipMomentY': 'HipAbAdductMoment',
             'HipMomentZ': 'HipRotationMoment',
             'HipPowerZ': 'HipPower',
             'KneeAnglesX': 'KneeFlexExt',
             'KneeAnglesY': 'KneeValgVar',
             'KneeAnglesZ': 'KneeRotation',
             'KneeMomentX': 'KneeFlexExtMoment',
             'KneeMomentY': 'KneeValgVarMoment',
             'KneeMomentZ': 'KneeRotationMoment',
             'KneePowerZ': 'KneePower',
             'PelvisAnglesX': 'PelvicTilt',
             'PelvisAnglesY': 'PelvicObliquity',
             'PelvisAnglesZ': 'PelvicRotation'}

spacer = (2*(1*' ',))
pig_lowerbody.ylabels = _dict_with_side({
                         'AnkleAnglesX': 'Pla%s($^\\circ$)%sDor' % spacer,
                         'AnkleAnglesZ': 'Ext%s($^\\circ$)%sInt' % spacer,
                         'AnkleMomentX': 'I dors%sNm/kg%sI plan' % spacer,
                         'AnklePowerZ': 'Abs%sW/kg%sGen' % spacer,
                         'FootProgressAnglesZ': 'Ext%s($^\\circ$)%sInt' % spacer,
                         'HipAnglesX': 'Ext%s($^\\circ$)%sFlex' % spacer,
                         'HipAnglesY': 'Abd%s($^\\circ$)%sAdd' % spacer,
                         'HipAnglesZ': 'Ext%s($^\\circ$)%sInt' % spacer,
                         'HipMomentX': 'I flex%sNm/kg%sI ext' % spacer,
                         'HipMomentY': 'I add%sNm/kg%sI abd' % spacer,
                         'HipMomentZ': 'I flex%sNm/kg%sI ext' % spacer,
                         'HipPowerZ': 'Abs%sW/kg%sGen' % spacer,
                         'KneeAnglesX': 'Ext%s($^\\circ$)%sFlex' % spacer,
                         'KneeAnglesY': 'Val%s($^\\circ$)%sVar' % spacer,
                         'KneeAnglesZ': 'Ext%s($^\\circ$)%sInt' % spacer,
                         'KneeMomentX': 'I flex%sNm/kg%sI ext' % spacer,
                         'KneeMomentY': 'I var%sNm/kg%sI valg' % spacer,
                         'KneeMomentZ': 'I flex%sNm/kg%sI ext' % spacer,
                         'KneePowerZ': 'Abs%sW/kg%sGen' % spacer,
                         'PelvisAnglesX': 'Pst%s($^\\circ$)%sAnt' % spacer,
                         'PelvisAnglesY': 'Dwn%s($^\\circ$)%sUp' % spacer,
                         'PelvisAnglesZ': 'Bak%s($^\\circ$)%sFor' % spacer})

pig_lowerbody.is_kinetic_var = (lambda varname: 'Moment' in varname or
                                'Power' in varname)

models_all.append(pig_lowerbody)

#
# Muscle length (MuscleLength.mod)
#

musclelen = GaitModel()
musclelen.desc = 'Muscle length (MuscleLength.mod)'
musclelen.type = 'musclelen'
musclelen.read_strategy = 'last'

musclelen.varlabels_noside = {
                        'AdBrLength': 'AdBrLength',
                        'AdLoLength': 'AdLoLength',
                        'AdMaInfLength': 'AdMaInfLength',
                        'AdMaMidLength': 'AdMaMidLength',
                        'AdMaSupLength': 'AdMaSupLength',
                        'BiFLLength': 'Biceps femoris length',
                        'BiFSLength': 'BiFSLength',
                        'ExDLLength': 'ExDLLength',
                        'ExHLLength': 'ExHLLength',
                        'FlDLLength': 'FlDLLength',
                        'FlHLLength': 'FlHLLength',
                        'GMedAntLength': 'GMedAntLength',
                        'GMedMidLength': 'GMedMidLength',
                        'GMedPosLength': 'GMedPosLength',
                        'GMinAntLength': 'GMinAntLength',
                        'GMinMidLength': 'GMinMidLength',
                        'GMinPosLength': 'GMinPosLength',
                        'GemeLength': 'GemeLength',
                        'GlMaInfLength': 'GlMaInfLength',
                        'GlMaMidLength': 'GlMaMidLength',
                        'GlMaSupLength': 'GlMaSupLength',
                        'GracLength': 'Gracilis length',
                        'IliaLength': 'IliaLength',
                        'LaGaLength': 'Lateral gastrocnemius length',
                        'MeGaLength': 'Medial gastrocnemius length',
                        'PELOLength': 'PELOLength',
                        'PeBrLength': 'PeBrLength',
                        'PeTeLength': 'PeTeLength',
                        'PectLength': 'PectLength',
                        'PeriLength': 'PeriLength',
                        'PsoaLength': 'Psoas length',
                        'QuFeLength': 'QuFeLength',
                        'ReFeLength': 'Rectus femoris length',
                        'SartLength': 'SartLength',
                        'SeMeLength': 'Semimembranosus length',
                        'SeTeLength': 'Semitendinosus length',
                        'SoleLength': 'Soleus length',
                        'TiAnLength': 'Tibialis anterior length',
                        'TiPoLength': 'TiPoLength',
                        'VaInLength': 'VaInLength',
                        'VaLaLength': 'VaLaLength',
                        'VaMeLength': 'VaMeLength'}

musclelen.varlabels = _dict_with_side(musclelen.varlabels_noside)
musclelen.read_vars = musclelen.varlabels.keys()
musclelen.varnames = musclelen.read_vars
musclelen.varnames_noside = musclelen.varlabels_noside.keys()

musclelen.ylabels = {}
for var in musclelen.varnames:
    musclelen.ylabels[var] = 'Length norm.'

models_all.append(musclelen)<|MERGE_RESOLUTION|>--- conflicted
+++ resolved
@@ -9,18 +9,10 @@
 @author: Jussi (jnu@iki.fi)
 """
 
-<<<<<<< HEAD
-import os.path as op
-import normaldata
-from config import cfg
-from envutils import GaitDataError
 from collections import defaultdict
-=======
-from collections import defaultdict
 
 from .envutils import GaitDataError
 
->>>>>>> 88b1b8bb
 
 models_all = []
 
