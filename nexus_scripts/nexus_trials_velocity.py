--- conflicted
+++ resolved
@@ -29,11 +29,7 @@
 
 def do_plot():
 
-<<<<<<< HEAD
-    enfs = nexus.get_trial_enfs()
-=======
     enfs = nexus.get_session_enfs()
->>>>>>> c2c1f601
     if enfs is None:
         raise Exception('Cannot read session from Nexus (maybe in live mode?)')
     enfs_ = [enf for enf in enfs if
