# -*- coding: utf-8 -*-
"""

Process all trials in current session directory. Need to load a trial first
(to get session path.)


1st pass (all trials):
-recon+label
-fill gaps
-filter
-get fp context + strike/toeoff velocities + velocity data
-get gait direction

2nd pass:
-automark (using velocity stats)
-run models + save

-mark all trials in Eclipse .enf files


TODO:

vars into config data


NOTES:

-ROI operations only work for Nexus >= 2.5
-Eclipse desc of last processed trial is not updated properly (gets overwritten
by Eclipse?)


@author: Jussi
"""

from __future__ import print_function
from gaitutils import nexus, eclipse, utils, config
import glob
import os
import numpy as np
from numpy import inf
import time

# range of trials to process
TRIALS_RANGE = (1, inf)

# list of pipelines to run
PRE_PIPELINES = ['Reconstruct and label (legacy)', 'AutoGapFill_mod', 'filter']
MODEL_PIPELINE = 'Dynamic model + save (LEGACY)'
# timeouts for Nexus (sec)
TRIAL_OPEN_TIMEOUT = 45
PIPELINE_TIMEOUT = 45
SAVE_TIMEOUT = 100
# trial types to skip (Eclipse type field) (case sensitive)
TYPE_SKIP = 'Static'
# trial descriptions to skip (Eclipse description field) (not case sensitive)
DESC_SKIP = ['Unipedal right', 'Unipedal left', 'Toe standing']
# min. trial duration (frames)
<<<<<<< HEAD
MIN_TRIAL_DURATION = 120
=======
MIN_TRIAL_DURATION = 100
>>>>>>> 75867046
# how many frames to leave before/after first/last events
CROP_MARGIN = 10
# marker for tracking overall body position (to get gait dir) and center frame
# do not use RPSI and LPSI since they are not always present
TRACK_MARKERS = ['RASI', 'LASI']
# center of walkway
Y_MIDPOINT = 0
# right feet markers
RIGHT_FOOT_MARKERS = ['RHEE', 'RTOE', 'RANK']
# left foot markers
LEFT_FOOT_MARKERS = ['LHEE', 'LTOE', 'LANK']
# Eclipse descriptions for various conditions
DESCRIPTIONS = {'short': 'short trial', 'context_right': 'o',
                'context_left': 'v',
                'no_context': 'ei kontaktia', 'dir_front': 'e',
                'dir_back': 't', 'ok': 'ok',
                'automark_failure': 'not automarked', 'gaps': 'gaps',
                'gaps_or_short': 'gaps or short trial',
                'label_failure': 'labelling failed'}
# gaps min distance from center frame
GAPS_MIN_DIST = 70
# max. tolerated frames with gaps
GAPS_MAX = 10
# whether to use trial specific velocity threshold data when available
TRIAL_SPECIFIC_VELOCITY = True
# write Eclipse descriptions
WRITE_ECLIPSE_DESC = True
# reset ROI before processing; otherwise trajectories won't get reconstructed
# outside ROI
RESET_ROI = True
# check subject weight when analyzing forceplate data
CHECK_WEIGHT = True

# read config data
cfg = config.Config()


class Trial:
    """ Used as data holder """
    def __init__(self):
        self.recon_ok = False
        self.ctr_frame = None
        self.context = None
        self.description = ''
        self.fpdata = None
        self.events = False

    def __repr__(self):
        s = '<Trial |'
        s += ' recon ok,' if self.recon_ok else ' recon failed,'
        s += self.context if self.context else ' no context'
        s += '>'
        return s


def _do_autoproc(enffiles):
    """ Do autoprocessing for all trials listed in enffiles (list of
    paths to .enf files).
    """

    if not nexus.pid():
        raise Exception('Vicon Nexus not running')
    vicon = nexus.viconnexus()

    contact_v = {'L_strike': [], 'R_strike': [],
                 'L_toeoff': [], 'R_toeoff': []}
    trials = {}

    subjectname = vicon.GetSubjectNames()[0]

    """ 1st pass - reconstruct, label, sanity check, check forceplate and gait
    direction """
    print('\n1st pass - processing %d trial(s)\n' % len(enffiles))

    for filepath_ in enffiles:
        filepath = filepath_[:filepath_.find('.Trial')]  # rm .Trial and .enf
        filename = os.path.split(filepath)[1]
        trialn = filepath[-2:]
        if TRIALS_RANGE[0] <= int(trialn) <= TRIALS_RANGE[1]:
            print('processing:', filename)
            edi = eclipse.get_eclipse_keys(filepath_, return_empty=True)
            trial_type = edi['TYPE']
            trial_desc = edi['DESCRIPTION']
            if trial_type in TYPE_SKIP:
                print('Not a dynamic trial, skipping')
                continue
            if trial_desc.upper() in [s.upper() for s in DESC_SKIP]:
                print('Skipping based on description')
                # run preprocessing + save even for skipped trials, to mark
                # them as processed
                for pipeline in PRE_PIPELINES:
                    vicon.RunPipeline(pipeline, '', PIPELINE_TIMEOUT)
                vicon.SaveTrial(SAVE_TIMEOUT)
                continue
            eclipse_str = ''
            trials[filepath] = Trial()
            vicon.OpenTrial(filepath, TRIAL_OPEN_TIMEOUT)
            allmarkers = vicon.GetMarkerNames(subjectname)
            # reset ROI before operations
            if RESET_ROI and cfg.nexus_ver >= 2.5:
                (fstart, fend) = vicon.GetTrialRange()
                vicon.SetTrialRegionOfInterest(fstart, fend)

            # try to run preprocessing pipelines
            fail = None
            for pipeline in PRE_PIPELINES:
                vicon.RunPipeline(pipeline, '', PIPELINE_TIMEOUT)
            # trial sanity checks
            trange = vicon.GetTrialRange()
            if (trange[1] - trange[0]) < MIN_TRIAL_DURATION:
                fail = 'short'
            else:  # duration ok
                # try to figure out trial center frame
                for marker in TRACK_MARKERS:
                    try:
                        ctr = utils.get_crossing_frame(vicon, marker=marker, dim=1,
                                                   p0=Y_MIDPOINT)
                    except ValueError:
                        ctr = None
                    ctr = ctr[0] if ctr else None
                    if ctr:  # ok and no gaps
                        trials[filepath].ctr_frame = ctr
                        break
                # cannot find center frame - possible rasi or lasi gaps
                if not ctr:
                    fail = 'gaps_or_short'
                    gaps_found = True
                else:
                    gaps_found = False
                    for marker in allmarkers:  # check for gaps / lbl failures
                        try:
                            gaps = (nexus.get_marker_data(vicon, marker)
                                    [marker + '_gaps'])
                        except ValueError:
                            fail = 'label_failure'
                            break
                        # check for gaps nearby the center frame
                        if gaps.size > 0:
                            if (np.where(abs(gaps - ctr) <
                               GAPS_MIN_DIST)[0].size > GAPS_MAX):
                                gaps_found = True
                                break
            if gaps_found:
                fail = 'gaps'

            # move to next trial if preprocessing failed
            if fail is not None:
                print('preprocessing failed: %s' % DESCRIPTIONS[fail])
                trials[filepath].description = DESCRIPTIONS[fail]
                vicon.SaveTrial(SAVE_TIMEOUT)
                continue
            else:
                trials[filepath].recon_ok = True

            # preprocessing ok, get kinetics info
            fpdata = utils.kinetics_available(vicon, CHECK_WEIGHT)
            context = fpdata['context']
            if context:
                eclipse_str += (DESCRIPTIONS['context_right'] if context == 'R'
                                else DESCRIPTIONS['context_left'])
                contact_v[context+'_strike'].append(fpdata['strike_v'])
                contact_v[context+'_toeoff'].append(fpdata['toeoff_v'])
                trials[filepath].context = context
                trials[filepath].fpdata = fpdata
            else:
                eclipse_str += DESCRIPTIONS['no_context']
            eclipse_str += ','

            # check direction of gait (y coordinate increase/decrease)
            gait_dir = utils.get_movement_direction(vicon, TRACK_MARKERS[0],
                                                    'y')
            gait_dir = (DESCRIPTIONS['dir_back'] if gait_dir == 1 else
                        DESCRIPTIONS['dir_front'])
            eclipse_str += gait_dir
            vicon.SaveTrial(SAVE_TIMEOUT)            
            # time.sleep(1)
            trials[filepath].description = eclipse_str

    # compute velocity thresholds from preprocessed trial data
    vel_th = {}
    for key in contact_v:
        if contact_v[key]:
            vel_th[key] = np.median(contact_v[key])
        else:
            vel_th[key] = None

    """ 2nd pass - detect gait events, run models, crop """
    sel_trials = {k: v for k, v in trials.items() if v.recon_ok}
    print('\n2nd pass - processing %d trials\n' % len(sel_trials))
    for filepath, trial in sel_trials.items():
        filename = os.path.split(filepath)[1]
        print('processing:', filename)
        vicon.OpenTrial(filepath, TRIAL_OPEN_TIMEOUT)
        enf_file = filepath + '.Trial.enf'
        # if fp data available from trial itself, use it for automark
        # otherwise use statistics
        context = trial.context
        vel_th_ = vel_th.copy()
        if context:
            vel_th_[context+'_strike'] = trial.fpdata['strike_v']
            vel_th_[context+'_toeoff'] = trial.fpdata['toeoff_v']
            ctr_frame = trial.fpdata['strike']  # mark around fp strike
        else:
            ctr_frame = trial.ctr_frame  # mark around walkway center
        try:
            vicon.ClearAllEvents()
            nexus.automark_events(vicon, context=context,
                                  ctr_frame=ctr_frame,
                                  vel_thresholds=vel_th_)
            trial.events = True
        except ValueError:  # cannot automark
            eclipse_str = (trials[filepath].description + ',' +
                           DESCRIPTIONS['automark_failure'])
            vicon.SaveTrial(SAVE_TIMEOUT)
            continue  # next trial
        # events ok
        # crop trial
        if cfg.nexus_ver >= 2.5:
            evs = vicon.GetEvents(subjectname, "Left", "Foot Strike")[0]
            evs += vicon.GetEvents(subjectname, "Right", "Foot Strike")[0]
            evs += vicon.GetEvents(subjectname, "Left", "Foot Off")[0]
            evs += vicon.GetEvents(subjectname, "Right", "Foot Off")[0]
            if evs:
                # when setting roi, do not go beyond trial range
                minfr, maxfr = vicon.GetTrialRange()
                roistart = max(min(evs)-CROP_MARGIN, minfr)
                roiend = min(max(evs)+CROP_MARGIN, maxfr)
                vicon.SetTrialRegionOfInterest(roistart, roiend)
        # run model pipeline and save
        eclipse_str = DESCRIPTIONS['ok'] + ',' + trial.description
        vicon.RunPipeline(MODEL_PIPELINE, '', PIPELINE_TIMEOUT)
        vicon.SaveTrial(SAVE_TIMEOUT)
        trials[filepath].description = eclipse_str

    # all done; update Eclipse descriptions
    if WRITE_ECLIPSE_DESC:
        for filepath, trial in trials.items():
            enf_file = filepath + '.Trial.enf'
            eclipse.set_eclipse_key(enf_file, 'DESCRIPTION',
                                    trial.description, update_existing=True)
    # print stats
    n_events = len([tr for tr in trials.values() if tr.events])
    print('\nComplete\n')
    print('Trials opened: %d' % len(trials))
    print('Trials with recon ok: %d' % len(sel_trials))
    print('Automarked: %d' % n_events)


if __name__ == '__main__':

    enffiles = nexus.get_trial_enfs()
    _do_autoproc(enffiles)<|MERGE_RESOLUTION|>--- conflicted
+++ resolved
@@ -57,11 +57,7 @@
 # trial descriptions to skip (Eclipse description field) (not case sensitive)
 DESC_SKIP = ['Unipedal right', 'Unipedal left', 'Toe standing']
 # min. trial duration (frames)
-<<<<<<< HEAD
-MIN_TRIAL_DURATION = 120
-=======
 MIN_TRIAL_DURATION = 100
->>>>>>> 75867046
 # how many frames to leave before/after first/last events
 CROP_MARGIN = 10
 # marker for tracking overall body position (to get gait dir) and center frame
