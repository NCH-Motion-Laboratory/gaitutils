--- conflicted
+++ resolved
@@ -9,11 +9,6 @@
 
 
 from __future__ import division
-<<<<<<< HEAD
-from . import read_data, utils, eclipse
-from envutils import GaitDataError
-=======
->>>>>>> 88b1b8bb
 from collections import defaultdict
 import numpy as np
 import os.path as op
