# -*- coding: utf-8 -*-
"""

Process all trials in current session directory. Need to load a trial first
(to get session path.)


1st pass (all trials):
-recon+label
-fill gaps
-filter
-get fp context + strike/toeoff velocities + velocity data
-get gait direction

2nd pass:
-automark (using velocity stats)
-run models + save

-mark all trials in Eclipse .enf files


NOTES:

-ROI operations only work for Nexus >= 2.5
-Eclipse desc of last processed trial is not updated properly (gets overwritten
by Eclipse?)


@author: Jussi
"""

from gaitutils import nexus, eclipse, utils
from gaitutils.config import cfg
import os
import numpy as np
import time

import logging
logger = logging.getLogger(__name__)
logging.basicConfig(level=logging.DEBUG)


class Trial:
    """ Used as data holder """
    def __init__(self):
        self.recon_ok = False
        self.ctr_frame = None
        self.context = None
        self.description = ''
        self.fpdata = None
        self.events = False

    def __repr__(self):
        s = '<Trial |'
        s += ' recon ok,' if self.recon_ok else ' recon failed,'
        s += self.context if self.context else ' no context'
        s += '>'
        return s


def _do_autoproc(enffiles):
    """ Do autoprocessing for all trials listed in enffiles (list of
    paths to .enf files).
    """

    def _run_pipelines(plines):
        for pipeline in plines:
            logger.debug('Running %s' % pipeline)
            vicon.RunPipeline(pipeline, '', cfg.autoproc.pipeline_timeout)

    if not nexus.pid():
        raise Exception('Vicon Nexus not running')
    vicon = nexus.viconnexus()

    nexus_ver = nexus.true_ver()

    contact_v = {'L_strike': [], 'R_strike': [],
                 'L_toeoff': [], 'R_toeoff': []}
    trials = {}

    subjectname = vicon.GetSubjectNames()[0]

    """ 1st pass - reconstruct, label, sanity check, check forceplate and gait
    direction """
    logger.debug('\n1st pass - processing %d trial(s)\n' % len(enffiles))

    for filepath_ in enffiles:
        filepath = filepath_[:filepath_.find('.Trial')]  # rm .Trial and .enf
        filename = os.path.split(filepath)[1]
        logger.debug('\nprocessing: %s' % filename)
        vicon.OpenTrial(filepath, cfg.trial_open_timeout)
        edi = eclipse.get_eclipse_keys(filepath_, return_empty=True)
        trial_type = edi['TYPE']
        trial_desc = edi['DESCRIPTION']
        if trial_type in cfg.autoproc.type_skip:
            logger.debug('Not a dynamic trial, skipping')
            continue
        if trial_desc.upper() in [s.upper() for s in cfg.autoproc.desc_skip]:
            logger.debug('Skipping based on description')
            # run preprocessing + save even for skipped trials, to mark
            # them as processed
            _run_pipelines(cfg.autoproc.pre_pipelines)
            vicon.SaveTrial(cfg.autoproc.save_timeout)
            continue
        eclipse_str = ''
        trials[filepath] = Trial()
<<<<<<< HEAD
        vicon.OpenTrial(filepath, cfg.autoproc.trial_open_timeout)
=======
>>>>>>> 14106686
        allmarkers = vicon.GetMarkerNames(subjectname)
        # reset ROI before operations
        if cfg.autoproc.reset_roi and nexus_ver >= 2.5:
            (fstart, fend) = vicon.GetTrialRange()
            vicon.SetTrialRegionOfInterest(fstart, fend)
        # try to run preprocessing pipelines
        fail = None
        _run_pipelines(cfg.autoproc.pre_pipelines)
        # trial sanity checks
        trange = vicon.GetTrialRange()
        if (trange[1] - trange[0]) < cfg.autoproc.min_trial_duration:
            fail = 'short'
        else:  # duration ok
            # try to figure out trial center frame
            for marker in cfg.autoproc.track_markers:
                try:
                    ctr = utils.get_crossing_frame(vicon, marker=marker, dim=1,
                                                   p0=cfg.autoproc.y_midpoint)
                except ValueError:
                    ctr = None
                ctr = ctr[0] if ctr else None
                if ctr:  # ok and no gaps
                    trials[filepath].ctr_frame = ctr
                    break
            # cannot find center frame - possible rasi or lasi gaps
            if not ctr:
                fail = 'gaps_or_short'
                gaps_found = True
            else:
                gaps_found = False
                for marker in allmarkers:  # check for gaps / lbl failures
                    try:
                        gaps = (nexus.get_marker_data(vicon, marker)
                                [marker + '_gaps'])
                    except ValueError:
                        fail = 'label_failure'
                        break
                    # check for gaps nearby the center frame
                    if gaps.size > 0:
                        if (np.where(abs(gaps - ctr) <
                           cfg.autoproc.gaps_min_dist)[0].size > cfg.autoproc.gaps_max):
                            gaps_found = True
                            break
        if gaps_found:
            fail = 'gaps'

        # move to next trial if preprocessing failed
        if fail is not None:
            logger.debug('preprocessing failed: %s'
                         % cfg.autoproc.enf_descriptions[fail])
            trials[filepath].description = cfg.autoproc.enf_descriptions[fail]
            vicon.SaveTrial(cfg.autoproc.save_timeout)
            continue
        else:
            trials[filepath].recon_ok = True

        # preprocessing ok, get kinetics info
        fpdata = utils.kinetics_available(vicon, cfg.autoproc.check_weight)
        context = fpdata['context']
        if context:
            eclipse_str += (cfg.autoproc.enf_descriptions['context_right']
                            if context == 'R'
                            else cfg.autoproc.enf_descriptions['context_left'])
            contact_v[context+'_strike'].append(fpdata['strike_v'])
            contact_v[context+'_toeoff'].append(fpdata['toeoff_v'])
            trials[filepath].context = context
            trials[filepath].fpdata = fpdata
        else:
            eclipse_str += cfg.autoproc.enf_descriptions['no_context']
        eclipse_str += ','

        # check direction of gait (y coordinate increase/decrease)
        gait_dir = utils.get_movement_direction(vicon, cfg.autoproc.track_markers[0],
                                                'y')
        gait_dir = (cfg.autoproc.enf_descriptions['dir_back'] if gait_dir == 1 else
                    cfg.autoproc.enf_descriptions['dir_front'])
        eclipse_str += gait_dir
        vicon.SaveTrial(cfg.autoproc.save_timeout)
        # time.sleep(1)
        trials[filepath].description = eclipse_str

        # compute velocity thresholds from preprocessed trial data
        vel_th = {}
        for key in contact_v:
            if contact_v[key]:
                vel_th[key] = np.median(contact_v[key])
            else:
                vel_th[key] = None

    """ 2nd pass - detect gait events, run models, crop """
    sel_trials = {k: v for k, v in trials.items() if v.recon_ok}
    logger.debug('\n2nd pass - processing %d trials\n' % len(sel_trials))
    for filepath, trial in sel_trials.items():
        filename = os.path.split(filepath)[1]
        logger.debug('\nprocessing: %s' % filename)
        vicon.OpenTrial(filepath, cfg.autoproc.trial_open_timeout)
        enf_file = filepath + '.Trial.enf'
        # if fp data available from trial itself, use it for automark
        # otherwise use statistics
        context = trial.context
        vel_th_ = vel_th.copy()
        first_strike = dict()
        if context:
            vel_th_[context+'_strike'] = trial.fpdata['strike_v']
            vel_th_[context+'_toeoff'] = trial.fpdata['toeoff_v']
            first_strike[context] = trial.fpdata['strike']
        try:
            vicon.ClearAllEvents()
            nexus.automark_events(vicon,
                                  max_dist=cfg.autoproc.automark_max_dist,
                                  ctr_pos=cfg.autoproc.walkway_mid,
                                  first_strike=first_strike,
                                  vel_thresholds=vel_th_)
            trial.events = True
        except ValueError:  # cannot automark
            eclipse_str = (trials[filepath].description + ',' +
                           cfg.autoproc.enf_descriptions['automark_failure'])
            vicon.SaveTrial(cfg.autoproc.save_timeout)
            continue  # next trial
        # events ok
        # crop trial
        if nexus_ver >= 2.5:
            evs = vicon.GetEvents(subjectname, "Left", "Foot Strike")[0]
            evs += vicon.GetEvents(subjectname, "Right", "Foot Strike")[0]
            evs += vicon.GetEvents(subjectname, "Left", "Foot Off")[0]
            evs += vicon.GetEvents(subjectname, "Right", "Foot Off")[0]
            if evs:
                # when setting roi, do not go beyond trial range
                minfr, maxfr = vicon.GetTrialRange()
                roistart = max(min(evs)-cfg.autoproc.crop_margin, minfr)
                roiend = min(max(evs)+cfg.autoproc.crop_margin, maxfr)
                vicon.SetTrialRegionOfInterest(roistart, roiend)
        # run model pipeline and save
        eclipse_str = cfg.autoproc.enf_descriptions['ok'] + ',' + trial.description
        vicon.RunPipeline(cfg.autoproc.model_pipeline, '', cfg.autoproc.pipeline_timeout)
        vicon.SaveTrial(cfg.autoproc.save_timeout)
        trials[filepath].description = eclipse_str

    # all done; update Eclipse descriptions
    if cfg.autoproc.write_eclipse_desc:
        for filepath, trial in trials.items():
            enf_file = filepath + '.Trial.enf'
            eclipse.set_eclipse_key(enf_file, 'DESCRIPTION',
                                    trial.description, update_existing=True)
    # print stats
    n_events = len([tr for tr in trials.values() if tr.events])
    logger.debug('Complete')
    logger.debug('Trials opened: %d' % len(trials))
    logger.debug('Trials with recon ok: %d' % len(sel_trials))
    logger.debug('Automarked: %d' % n_events)


def autoproc_session():

    enffiles = nexus.get_trial_enfs()
    _do_autoproc(enffiles)


if __name__ == '__main__':
    autoproc_session()<|MERGE_RESOLUTION|>--- conflicted
+++ resolved
@@ -104,10 +104,6 @@
             continue
         eclipse_str = ''
         trials[filepath] = Trial()
-<<<<<<< HEAD
-        vicon.OpenTrial(filepath, cfg.autoproc.trial_open_timeout)
-=======
->>>>>>> 14106686
         allmarkers = vicon.GetMarkerNames(subjectname)
         # reset ROI before operations
         if cfg.autoproc.reset_roi and nexus_ver >= 2.5:
