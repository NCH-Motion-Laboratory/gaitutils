# -*- coding: utf-8 -*-
"""

Plot gait data

@author: Jussi (jnu@iki.fi)
"""

<<<<<<< HEAD
import models
import nexus
import numutils
import normaldata
from trial import Trial
=======
>>>>>>> 88b1b8bb
import matplotlib
import matplotlib.pyplot as plt
from matplotlib import pylab
from matplotlib.backends.backend_pdf import PdfPages
import matplotlib.gridspec as gridspec
import os.path as op
import os
import subprocess
import numpy as np
import logging

from . import models
from . import numutils
from . import normaldata
from .trial import Trial, nexus_trial
from .stats import AvgTrial
from .config import cfg


logger = logging.getLogger(__name__)

matplotlib.style.use(cfg.plot.mpl_style)

class Plotter(object):

    def __init__(self, layout=None):
        """ Plot gait data.

        layout: list of lists
            Variables to be plotted. Each list is a row of variables.
            If none, must be set before plotting (plotter.layout = layout)
        normaldata: list of lists
            Corresponding normal data files for each plot. Will override
            default normal data settings.
        """
        matplotlib.style.use(cfg.plot.mpl_style)

        if layout:
            self.layout = layout
        else:
            self._layout = None
        self.trial = None
        self.fig = None
        self.legendnames = list()
        self.modelartists = list()
        self.emgartists = list()
        self._normaldata_files = list()
        self._normaldata = dict()
        self.cfg = cfg

    @property
    def layout(self):
        return self._layout

    @layout.setter
    def layout(self, layout):
        if (not isinstance(layout, list) or not
           all([isinstance(item, list) for item in layout])):
            raise ValueError('Layout must be a list of lists')
        self._layout = layout
        self.allvars = [item for row in layout for item in row]
        self.nrows = len(layout)
        if self.nrows == 0:
            raise ValueError('No data to plot')
        self.ncols = len(layout[0])

    def open_nexus_trial(self):
        self.trial = nexus_trial()

    def open_trial(self, source):
        self.trial = Trial(source)

    def external_play_video(self, vidfile):
        """ Launch video player (defined in config) to play vidfile. """
        PLAYER_CMD = self.cfg.general.videoplayer_path
        if not (op.isfile(PLAYER_CMD) and os.access(PLAYER_CMD, os.X_OK)):
            raise ValueError('Invalid video player executable: %s'
                             % PLAYER_CMD)
        PLAYER_OPTS = self.cfg.general.videoplayer_opts
        # command needs to be constructed in a very particular way
        # see subprocess.list2cmdline
        subprocess.Popen([PLAYER_CMD]+PLAYER_OPTS.split()+[vidfile])

    def move_plot_window(self, x, y):
        """ Move figure upper left corner to x,y. Only works with
        Qt backend. """
        if 'Qt4' in pylab.get_backend():
            cman = pylab.get_current_fig_manager()
            _, _, dx, dy = cman.window.geometry().getRect()
            cman.window.setGeometry(x, y, dx, dy)

    def _var_type(self, var):
        """ Helper to return variable type """
        if var is None:
            return None
        elif models.model_from_var(var):
            return 'model'
        elif var in ('model_legend', 'emg_legend'):
            return var
        # check whether it's a configured EMG channel or exists in the data
        # source (both are ok)
        elif (self.trial.emg.is_channel(var) or
              var in self.cfg.emg.channel_labels):
            return 'emg'
        else:
            raise ValueError('Unknown variable %s' % var)

    def _plot_height_ratios(self):
        """ Automatically adjust height ratios, if they are not specified """
        plotheightratios = []
        for row in self._layout:
            # this should take into account any analog variable
            if all([self._var_type(var) == 'emg' for var in row]):
                plotheightratios.append(self.cfg.plot.analog_plotheight)
            else:
                plotheightratios.append(1)
        return plotheightratios

    def tight_layout(self):
        """ Customized tight layout """
        self.gridspec.tight_layout(self.fig)
        # space for main title
        top = (self.figh - self.cfg.plot.titlespace) / self.figh
        # decrease vertical spacing
        hspace = .6
        # self.gridspec.update(hspace=hspace)
        # self.gridspec.update(top=top)
        self.gridspec.update(top=top, hspace=hspace)

    def plot_trial(self,
                   model_cycles=cfg.plot.default_model_cycles,
                   emg_cycles=cfg.plot.default_emg_cycles,
                   plotheightratios=None,
                   plotwidthratios=None,
                   model_tracecolor=None,
                   model_linestyle='-',
                   model_alpha=1.0,
                   split_model_vars=True,
                   auto_match_model_cycle=True,
                   normaldata_files=cfg.general.normaldata_files,
                   model_stddev=None,
                   x_axis_is_time=True,
                   match_pig_kinetics=True,
                   auto_match_emg_cycle=True,
                   linestyles_context=False,
                   toeoff_markers=cfg.plot.toeoff_markers,
                   annotate_emg=True,
                   emg_tracecolor=cfg.plot.emg_tracecolor,
                   emg_alpha=cfg.plot.emg_alpha,
                   plot_model_normaldata=True,
                   plot_emg_normaldata=True,
                   plot_emg_rms=False,
                   sharex=True,
                   superpose=False,
                   show=True,
                   maintitle=None,
                   maintitleprefix=None):

        """ Create plot of variables. Parameters:

        model_cycles : dict of int |  dict of list | 'all' | None
                Gait cycles to plot. Defaults to first cycle (1) for
                both contexts. Dict keys 'R' and 'L' specify the cycles
                for right and left contexts. Multiple cycles can be given
                as lists.
                If None, plot unnormalized data. If 'all', plot all cycles.
                If 'forceplate', plot all cycles that start on valid forceplate
                contact.
        emg_cycles : dict of int | int | dict of list | 'all' | None
                Same as above, applied to EMG variables.
        t : array-like
                Time axis for unnormalized data. If None, plot complete time
                axis.
        plotheightratios : list
                Force height ratios of subplot rows, e.g. [1 2 2 2] would
                make first row half the height of others.
        model_tracecolor : Matplotlib colorspec
                Select line color for model variables. If None, will be
                automatically selected
        model_alpha : float
                Alpha value for model variable traces (0.0 - 1.0)
        split_model_vars: bool
                If model var does not have a leading context 'L' or 'R', a side
                will be prepended according to the gait cycle context.
                E.g. 'HipMoment' -> 'LHipMoment'.
                This allows convenient L/R overlay of e.g. kinematics variables
                by specifying the variable without context (and plotting cycles
                with both contexts)
        auto_match_model_cycle: bool
                If True, the model variable will be plotted only for cycles
                whose context matches the context of the variable. E.g.
                'LHipMomentX' will be plotted only for left side cycles.
                If False, the variable will be plotted for all cycles.
        normaldata_files: list
                Specifies a list normal data files (.gcd or .xlsx) for model
                type variables.
        model_stddev : None or dict
                Specifies 'standard deviation' for model variables. Can be
                used to plot e.g. confidence intervals, or stddev if plotting
                averaged data.
        x_axis_is_time: bool
                For unnormalized variables, whether x axis is in seconds
                (default) or in frames.
        match_pig_kinetics: bool
                If True, Plug-in Gait kinetics variables will be plotted only
                for cycles that begin with forceplate strike.
        auto_match_emg_cycle: bool
                If True, the EMG channel will be plotted only for cycles
                whose context matches the context of the channel name. E.g.
                'LRec' will be plotted only for left side cycles.
                If False, the channel will be plotted for all cycles.
        model_linestyle : Matplotlib linestyle
                Select line style for model variables.
        linestyles_context:
                Automatically select line style for model variables according
                to context (defined in config)
        emg_tracecolor : Matplotlib color
                Select line color for EMG variables. If None, will be
                automatically selected (defined in config)
        emg_alpha : float
                Alpha value for EMG traces (0.0 - 1.0)
        plot_model_normaldata : bool
                Whether to plot normal data. Uses either default normal data
                (in site_defs) or the data given when creating the plotter
                instance.
        plot_emg_normaldata : bool
                Whether to plot normal data. Uses either default normal data
                (in site_defs) or the data given when creating the plotter
                instance.
        plot_emg_rms : bool | string
                Whether to plot EMG RMS superposed on the EMG signal.
                If 'rms_only', plot only RMS.
        sharex : bool
                Link the x axes together (will affect zooming)
        superpose : bool
                If superpose=False, create new figure. Otherwise superpose
                on existing figure.
        show : bool
                Whether to show the plot after plotting is finished. Can also
                set show=False and call plotter.show() explicitly.
        maintitle : str
                Main title for the plot.
        maintitleprefix : str
                If maintitle is not set, title will be set to
                maintitleprefix + trial name.
        """

        if not self.trial:
            raise ValueError('No trial to plot, call open_trial() first')

        if self._layout is None:
            raise ValueError('No layout set')

        if maintitle is None:
            if maintitleprefix is None:
                maintitleprefix = ''
            maintitle = maintitleprefix + self.trial.trialname

        # read normal data if any new files were specified
        newfiles = set(normaldata_files) - set(self._normaldata_files)
        if newfiles:
            for fn in normaldata_files:
                logger.debug('Reading new normal data from %s' % fn)
                ndata = normaldata.read_normaldata(fn)
                self._normaldata.update(ndata)
                self._normaldata_files.append(fn)

        # auto adjust plot heights
        if plotheightratios is None:
            plotheightratios = self._plot_height_ratios()
        elif len(plotheightratios) != len(self.nrows):
            raise ValueError('n of height ratios must match n of rows')
        plotaxes = []

        def _axis_annotate(ax, text):
            """ Annotate at center of axis """
            ax.annotate(text, xy=(.5, .5), xycoords='axes fraction',
                        ha="center", va="center")

        def _no_ticks_or_labels(ax):
            ax.tick_params(axis='both', which='both', bottom='off',
                           top='off', labelbottom='off', right='off',
                           left='off', labelleft='off')

        def _shorten_name(name):
            """ Shorten overlong names for legend etc. """
            MAX_LEN = 10
            return name if len(name) <= MAX_LEN else '..'+name[-MAX_LEN+2:]

        def _get_cycles(cycles):
            """ Get specified cycles from the gait trial """
            if cycles is None:
                cycles = [None]  # listify
            elif cycles == 'all':
                cycles = self.trial.cycles
            elif cycles == 'forceplate':
                cycles = [cyc for cyc in self.trial.cycles
                          if cyc.on_forceplate]
            elif isinstance(cycles, dict):
                for side in ['L', 'R']:  # add L/R side if needed
                    if side not in cycles:
                        cycles[side] = [None]
                # convert ints to lists
                cycles.update({key: [val] for (key, val) in cycles.items()
                              if isinstance(val, int)})
                # get the specified cycles from trial
                cycles = [self.trial.get_cycle(side, ncycle)
                          for side in ['L', 'R']
                          for ncycle in cycles[side] if ncycle]
            return cycles

        model_cycles = _get_cycles(model_cycles)
        emg_cycles = _get_cycles(emg_cycles)

        if not (model_cycles or emg_cycles):
            raise ValueError('No matching gait cycles found in data')

        if self.fig is None or not superpose:
            # auto size fig according to n of subplots w, limit size
            self.figh = min(self.nrows*self.cfg.plot.inch_per_row + 1,
                            self.cfg.plot.maxh)
            self.figw = min(self.ncols*self.cfg.plot.inch_per_col,
                            self.cfg.plot.maxw)
            logger.debug('new figure: width %.2f, height %.2f'
                         % (self.figw, self.figh))
            self.fig = plt.figure(figsize=(self.figw, self.figh))
            self.gridspec = gridspec.GridSpec(self.nrows, self.ncols,
                                              height_ratios=plotheightratios)

        is_avg_trial = isinstance(self.trial, AvgTrial)

        for i, var in enumerate(self.allvars):
            var_type = self._var_type(var)
            if var_type is None:
                continue
            if sharex and len(plotaxes) > 0:
                ax = plt.subplot(self.gridspec[i], sharex=plotaxes[-1])
            else:
                ax = plt.subplot(self.gridspec[i])

            if var_type == 'model':
                model = models.model_from_var(var)
                for cycle in model_cycles:
                    logger.debug('cycle %s' % cycle)
                    if cycle is not None:  # plot normalized data
                        self.trial.set_norm_cycle(cycle)
                    if split_model_vars and var[0].upper() not in ['L', 'R']:
                        varname = cycle.context + var
                    else:
                        varname = var
                    # check for kinetics variable
                    kin_ok = True
                    if match_pig_kinetics:
                        if model == models.pig_lowerbody:
                            if model.is_kinetic_var(var):
                                kin_ok = cycle.on_forceplate
                    # do the actual plotting if necessary
                    x_, data = self.trial[varname]
                    if data is not None and kin_ok and (varname[0] == cycle.context or not
                       auto_match_model_cycle or cycle is None):
                        logger.debug('plotting data for %s' % varname)
                        x = (x_ / self.trial.framerate if cycle is None and
                             x_axis_is_time else x_)
                        # FIXME: cycle may not have context?
                        tcolor = (model_tracecolor if model_tracecolor
                                  else self.cfg.plot.model_tracecolors
                                  [cycle.context])
                        lstyle = (self.cfg.plot.model_linestyles
                                  [cycle.context] if linestyles_context else
                                  model_linestyle)
                        ax.plot(x, data, tcolor, linestyle=lstyle,
                                linewidth=self.cfg.plot.model_linewidth,
                                alpha=model_alpha)
                        # tighten x limits
                        ax.set_xlim(x[0], x[-1])
                    else:
                        logger.debug('not plotting data for %s' % varname)
                        if data is None:
                            logger.debug('(no data)')

                    # add toeoff marker
                    if cycle is not None and toeoff_markers:
                        toeoff = cycle.toeoffn
                        ax.axvline(toeoff, color=tcolor, linewidth=.5)

                    # each cycle gets its own stddev plot (if data was found)
                    if (model_stddev is not None and cycle is not None and
                       data is not None):
                        if varname in model_stddev:
                            sdata = model_stddev[varname]
                            stdx = np.linspace(0, 100, sdata.shape[0])
                            ax.fill_between(stdx, data-sdata,
                                            data+sdata,
                                            color=self.cfg.plot.
                                            model_stddev_colors[cycle.context],
                                            alpha=self.cfg.plot.
                                            model_stddev_alpha)
                            # tighten x limits
                            ax.set_xlim(stdx[0], stdx[-1])

                    # set labels, ticks, etc. after plotting last cycle
                    if cycle == model_cycles[-1]:

                        ax.set(ylabel=model.ylabels[varname])  # no xlabel now
                        ax.xaxis.label.set_fontsize(self.cfg.
                                                    plot.label_fontsize)
                        ax.yaxis.label.set_fontsize(self.cfg.
                                                    plot.label_fontsize)
                        subplot_title = model.varlabels[varname]
                        # add n of averages for AvgTrial
                        if is_avg_trial:
                            subplot_title += (' (avg of %d cycles)' %
                                              self.trial.n_ok[varname])
                        prev_title = ax.get_title()
                        if prev_title and prev_title != subplot_title:
                            subplot_title = prev_title + ' / ' + subplot_title
                        ax.set_title(subplot_title)
                        ax.title.set_fontsize(self.cfg.plot.title_fontsize)
                        ax.axhline(0, color='black', linewidth=.5)  # zero line
                        ax.locator_params(axis='y', nbins=6)  # less tick marks
                        ax.tick_params(axis='both', which='major',
                                       labelsize=self.cfg.plot.ticks_fontsize)
                        if cycle is None and var in self.layout[-1]:
                            xlabel = 'Time (s)' if x_axis_is_time else 'Frame'
                            ax.set(xlabel=xlabel)
                            ax.xaxis.label.set_fontsize(self.cfg.
                                                        plot.label_fontsize)

                        if plot_model_normaldata and cycle is not None:
                            # normaldata vars are without preceding side
                            # this is a bit hackish
                            if varname[0].upper() in ['L', 'R']:
                                nvarname = varname[1:]
                            if nvarname in self._normaldata:
                                key = nvarname
                            elif nvarname in model.gcd_normaldata_map:
                                key = model.gcd_normaldata_map[nvarname]
<<<<<<< HEAD
=======
                            else:
                                key = None
>>>>>>> 88b1b8bb
                            ndata = (self._normaldata[key] if key in
                                     self._normaldata else None)
                            if ndata is not None:
                                logger.debug('plotting model normaldata for %s'
                                             % varname)
                                normalx = np.linspace(0, 100, ndata.shape[0])
                                ax.fill_between(normalx, ndata[:, 0],
                                                ndata[:, 1],
                                                color=self.cfg.plot.
                                                model_normals_color,
                                                alpha=self.cfg.plot.
                                                model_normals_alpha)
                                # tighten x limits
                                ax.set_xlim(normalx[0], normalx[-1])


            elif var_type == 'emg':
                # set title first, since we may end up not plotting the emg at
                # all (i.e for missing / disconnected channels)
                subplot_title = (self.cfg.emg.channel_labels[var] if
                                 var in self.cfg.emg.channel_labels
                                 else var)
                prev_title = ax.get_title()
                if prev_title and prev_title != subplot_title:
                    subplot_title = prev_title + ' / ' + subplot_title
                ax.set_title(subplot_title)
                ax.title.set_fontsize(self.cfg.plot.title_fontsize)

                for cycle in emg_cycles:
                    if cycle is not None:  # plot normalized data
                        self.trial.set_norm_cycle(cycle)
                    try:
                        x_, data = self.trial[var]
                    except KeyError:  # channel not found
                        _no_ticks_or_labels(ax)
                        if annotate_emg:
                            _axis_annotate(ax, 'not found')
                        break  # skip all cycles
                    if not self.trial.emg.status_ok(var):
                        _no_ticks_or_labels(ax)
                        if annotate_emg:
                            _axis_annotate(ax, 'disconnected')
                        break  # data no good - skip all cycles
                    x = (x_ / self.trial.analograte if cycle is None and
                         x_axis_is_time else x_ / 1.)
                    if cycle is None and not x_axis_is_time:
                        # analog -> frames
                        x /= self.trial.samplesperframe
                    if (cycle is None or var[0] == cycle.context or not
                       auto_match_emg_cycle):
                        # plot data and/or rms
                        if plot_emg_rms != 'rms_only':
                            ax.plot(x, data*self.cfg.plot.emg_multiplier,
                                    emg_tracecolor,
                                    linewidth=self.cfg.plot.emg_linewidth,
                                    alpha=emg_alpha)
                        if plot_emg_rms is not False:
                            rms = numutils.rms(data, self.cfg.emg.rms_win)
                            ax.plot(x, rms*self.cfg.plot.emg_multiplier,
                                    emg_tracecolor,
                                    linewidth=self.cfg.plot.emg_rms_linewidth,
                                    alpha=emg_alpha)
                    if cycle == emg_cycles[-1]:
                        # last cycle; plot scales, titles etc.
                        ax.set(ylabel=self.cfg.plot.emg_ylabel)
                        ax.yaxis.label.set_fontsize(self.cfg.
                                                    plot.label_fontsize)
                        ax.locator_params(axis='y', nbins=4)
                        # tick font size
                        ax.tick_params(axis='both', which='major',
                                       labelsize=self.cfg.plot.ticks_fontsize)
                        ax.set_xlim(min(x), max(x))
                        ysc = self.cfg.plot.emg_yscale
                        ax.set_ylim(ysc[0]*self.cfg.plot.emg_multiplier,
                                    ysc[1]*self.cfg.plot.emg_multiplier)
                        if (plot_emg_normaldata and cycle is not None and
                           var in self.cfg.emg.channel_normaldata):
                            # plot EMG normal bars
                            emgbar_ind = self.cfg.emg.channel_normaldata[var]
                            for k in range(len(emgbar_ind)):
                                inds = emgbar_ind[k]
                                plt.axvspan(inds[0], inds[1], alpha=self.cfg.
                                            plot.emg_normals_alpha,
                                            color=self.cfg.
                                            plot.emg_normals_color)
                        if cycle is None and var in self.layout[-1]:
                            xlabel = 'Time (s)' if x_axis_is_time else 'Frame'
                            ax.set(xlabel=xlabel)
                            ax.xaxis.label.set_fontsize(self.cfg.
                                                        plot.label_fontsize)




            elif var_type in ('model_legend', 'emg_legend'):
                self.legendnames.append('%s   %s   %s' % (
                                        _shorten_name(self.trial.trialname),
                                        self.trial.eclipse_data['DESCRIPTION'],
                                        self.trial.eclipse_data['NOTES']))
                if var_type == 'model_legend':
                    legtitle = ['Model traces:']
                    artists = self.modelartists
                    artists.append(plt.Line2D((0, 1), (0, 0),
                                   color=model_tracecolor, linewidth=2,
                                   linestyle=lstyle))
                else:
                    legtitle = ['EMG traces:']
                    artists = self.emgartists
                    artists.append(plt.Line2D((0, 1), (0, 0), linewidth=2,
                                              color=emg_tracecolor))
                plt.axis('off')
                nothing = [plt.Rectangle((0, 0), 1, 1, fc="w", fill=False,
                                         edgecolor='none', linewidth=0)]
                ax.legend(nothing+artists,
                          legtitle+self.legendnames, loc='upper center',
                          ncol=2,
                          prop={'size': self.cfg.plot.legend_fontsize})
            plotaxes.append(ax)

        plt.suptitle(maintitle, fontsize=self.cfg.plot.maintitle_fontsize,
                     fontweight="bold")
        self.tight_layout()

        if show:
            self.show()

        return self.fig

    def title_with_eclipse_info(self, prefix=''):
        """ Create title: prefix + trial name + Eclipse description and
        notes """
        desc = self.trial.eclipse_data['DESCRIPTION']
        notes = self.trial.eclipse_data['NOTES']
        maintitle = ('%s %s' % (prefix, self.trial.trialname) if prefix else
                     self.trial.trialname)
        maintitle += ' (%s)' % desc if desc else ''
        maintitle += ' (%s)' % notes if notes else ''
        return maintitle

    def show(self):
        """ Show all figures """
        plt.show()

    def create_pdf(self, pdf_name=None, pdf_prefix='Nexus_plot',
                   sessionpath=None):
        """ Make a pdf out of the created figure.

        pdf_name: string
            Name of pdf file to create, without path. If not specified, Nexus
            trial name will be used.
        pdf_prefix: string
            Optional prefix for the name
        sessionpath: string
            Where to write the pdf. If not specified, written into the
            session directory of currently loaded trial.
        """
        if not self.fig:
            raise ValueError('No figure to save!')
        if sessionpath is None:
            sessionpath = self.trial.sessionpath
        if not sessionpath:
            raise ValueError('Cannot get session path')
        # resize to A4
        # self.fig.set_size_inches([8.27, 11.69])
        if pdf_name:
            pdf_name = op.join(sessionpath, pdf_name)
        else:
            pdf_name = pdf_prefix + self.trial.trialname + '.pdf'
            pdf_name = op.join(sessionpath, pdf_name)
        if op.isfile(pdf_name):
            pass  # can prevent overwriting here
        try:
            logger.debug('writing %s' % pdf_name)
            with PdfPages(pdf_name) as pdf:
                pdf.savefig(self.fig)
        except IOError:
            raise IOError('Error writing %s, '
                          'check that file is not already open.' % pdf_name)<|MERGE_RESOLUTION|>--- conflicted
+++ resolved
@@ -6,14 +6,6 @@
 @author: Jussi (jnu@iki.fi)
 """
 
-<<<<<<< HEAD
-import models
-import nexus
-import numutils
-import normaldata
-from trial import Trial
-=======
->>>>>>> 88b1b8bb
 import matplotlib
 import matplotlib.pyplot as plt
 from matplotlib import pylab
@@ -35,7 +27,6 @@
 
 logger = logging.getLogger(__name__)
 
-matplotlib.style.use(cfg.plot.mpl_style)
 
 class Plotter(object):
 
@@ -451,11 +442,8 @@
                                 key = nvarname
                             elif nvarname in model.gcd_normaldata_map:
                                 key = model.gcd_normaldata_map[nvarname]
-<<<<<<< HEAD
-=======
                             else:
                                 key = None
->>>>>>> 88b1b8bb
                             ndata = (self._normaldata[key] if key in
                                      self._normaldata else None)
                             if ndata is not None:
