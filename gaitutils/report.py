# -*- coding: utf-8 -*-
"""
Reporting functions, WIP

@author: Jussi (jnu@iki.fi)
"""


import dash
import dash_core_components as dcc
import dash_html_components as html
from dash.dependencies import Input, Output, State

import flask
from collections import OrderedDict
import logging
import os.path as op
import os
import subprocess
import ctypes
import base64
import io

import gaitutils
from gaitutils import (cfg, normaldata, models, layouts, GaitDataError,
                       sessionutils, numutils)
from gaitutils.plot_plotly import plot_trials


logger = logging.getLogger(__name__)


def convert_videos(vidfiles, check_only=False):
    """Convert video files using command and options defined in cfg.
    If check_only, return whether files were already converted.
    During conversion, prog_callback will be called with % of task done
    and name of current video file. After conversion, finished_callback will
    be called"""
    CONV_EXT = '.ogv'  # extension for converted files
    if not isinstance(vidfiles, list):
        vidfiles = [vidfiles]
    convfiles = {vidfile: op.splitext(vidfile)[0] + CONV_EXT for vidfile
                 in vidfiles}
    converted = [op.isfile(fn) for fn in convfiles.values()]  # already done
    if check_only:
        return all(converted)

    # XXX: this disables Windows protection fault dialogs
    # needed since ffmpeg2theora may crash after conversion is complete (?)
    SEM_NOGPFAULTERRORBOX = 0x0002  # From MSDN
    ctypes.windll.kernel32.SetErrorMode(SEM_NOGPFAULTERRORBOX)

    vidconv_bin = cfg.general.videoconv_path
    vidconv_opts = cfg.general.videoconv_opts
    if not (op.isfile(vidconv_bin) and os.access(vidconv_bin, os.X_OK)):
        raise ValueError('Invalid video converter executable: %s'
                         % vidconv_bin)
    procs = []
    for vidfile, convfile in convfiles.items():
        if not op.isfile(convfile):
            p = subprocess.Popen([vidconv_bin]+vidconv_opts.split()+[vidfile],
                                 stdout=None, creationflags=0x08000000)  # NO_WINDOW flag
            procs.append(p)
    return procs


def _make_dropdown_lists(options):
    """This takes a list of label/value dicts (with arbitrary type values)
    and returns list and dict. Needed since dcc.Dropdown can only take str
    values. identity is fed to dcc.Dropdown() and mapper is used for getting
    the actual values at the callback."""
    identity = list()
    mapper = dict()
    for option in options:
        di = {'label': option['label'], 'value': option['label']}
        if 'disabled' in option and option['disabled']:
            di['disabled'] = True
        identity.append(di)
        mapper[option['label']] = option['value']
    return identity, mapper


def _time_dist_plot(c3ds, sessions):
    cond_labels = [op.split(session)[-1] for session in sessions]
    fig = gaitutils.nexus_time_distance_vars._plot_trials(c3ds, cond_labels)
    buf = io.BytesIO()
    fig.savefig(buf, format='svg', bbox_inches='tight')
    buf.seek(0)
    return buf


def dash_report(info=None, sessions=None, tags=None):
    """Multisession dash app"""

    # relative width of left panel (1-12)
    # 3-session comparison uses narrower video panel
    # LEFT_WIDTH = 8 if len(sessions) == 3 else 7
    LEFT_WIDTH = 8
    VIDS_TOTAL_HEIGHT = 88  # % of browser window height
    camera_labels = cfg.general.camera_labels.values()

    if not sessions:
        return None

    if len(sessions) < 1 or len(sessions) > 3:
        raise ValueError('Need a list of one to three sessions')

    is_comparison = len(sessions) > 1

    sessions_str = ' / '.join([op.split(s)[-1] for s in sessions])
    report_type = ('Single session report:' if len(sessions) == 1
                   else 'Comparison report:')
    report_name = '%s %s' % (report_type, sessions_str)

    if tags is None:
        # if doing a comparison, pick representative trials only
        tags = (cfg.plot.eclipse_repr_tags if is_comparison else
                cfg.plot.eclipse_tags)

    age = None
    if info is not None:
        if info['hetu'] is not None:
            # compute subject age at session time
            session_dates = [sessionutils.get_session_date(session) for
                             session in sessions]
            ages = [numutils.age_from_hetu(info['hetu'], d) for d in
                    session_dates]
            age = max(ages)

    # load the trials
    trials = list()
    c3ds_all = list()
    for session in sessions:
<<<<<<< HEAD
        c3ds = sessionutils.find_tagged(session, tags=tags)
=======
        c3ds = find_tagged(sessionpath=session, tags=tags)
        if is_comparison and not c3ds:
            raise ValueError('No representative trials %s found for %s'
                             % (str(cfg.plot.eclipse_repr_tags), session))
>>>>>>> 9c47703a
        c3ds_all.append(c3ds)
        trials_this = [gaitutils.Trial(c3d) for c3d in c3ds]
        trials.extend(trials_this)
    trials = sorted(trials, key=lambda tr: tr.eclipse_tag)
    if not any(c3ds_all):
        return None

    # load normal data for gait models
    model_normaldata = dict()
    for fn in cfg.general.normaldata_files:
        ndata = normaldata.read_normaldata(fn)
        model_normaldata.update(ndata)
    if age:
        age_ndata_file = normaldata.normaldata_age(age)
        if age_ndata_file:
            age_ndata = normaldata.read_normaldata(age_ndata_file)
            model_normaldata.update(age_ndata)

    # create directory of trial videos for each tag and camera selection
    vid_urls = dict()
    for tag in tags:
        vid_urls[tag] = dict()
        for camera_label in camera_labels:

            tagged = [tr for tr in trials if tag == tr.eclipse_tag]
            vid_files = [tr.get_video_by_label(camera_label, ext='ogv')
                         for tr in tagged]
            vid_urls[tag][camera_label] = dict()
            vid_urls[tag][camera_label] = ['/static/%s' % op.split(fn)[1] if fn
                                           else None for fn in vid_files]

    # add videos from static trials; works a bit differently since st. trials
    # are not loaded
    vid_urls['Static'] = dict()
    static_c3ds = list()
    for session in sessions:
        static_this = sessionutils.find_tagged(session, ['Static'], ['TYPE'])
        if static_this:
            static_c3ds.append(static_this[-1])  # pick the last static trial

    for camera_id, camera_label in cfg.general.camera_labels.items():
        vid_urls['Static'][camera_label] = list()
        for static_c3d in static_c3ds:
            vid_files = gaitutils.nexus.find_trial_videos(static_c3d,
                                                          'ogv', camera_id)
            vid_urls['Static'][camera_label].extend(['/static/%s' % op.split(fn)[1] for fn in vid_files])

    # build dcc.Dropdown options list for the cameras and tags
    opts_cameras = list()
    for label in set(camera_labels):
        opts_cameras.append({'label': label, 'value': label})
    opts_tags = list()
    for tag in tags:
        if any([vid_urls[tag][camera_label] for camera_label in camera_labels]):
            opts_tags.append({'label': '%s' % tag, 'value': tag})
    if any([vid_urls['Static'][camera_label] for camera_label in camera_labels]):
        opts_tags.append({'label': 'Static', 'value': 'Static'})

    # build dcc.Dropdown options list for the trials
    trials_dd = list()
    for tr in trials:
        trials_dd.append({'label': tr.name_with_description,
                          'value': tr.trialname})
    # precreate graphs
    #emgs = [tr.emg for tr in trials]
    #emg_layout = layouts.rm_dead_channels_multitrial(emgs, cfg.layouts.std_emg)
    emg_layout = cfg.layouts.std_emg
    _layouts = OrderedDict([
            ('Kinematics', cfg.layouts.lb_kinematics),
            ('Kinematics + kinetics', cfg.layouts.lb_kin_web),
            ('Kinetics', cfg.layouts.lb_kinetics_web),
            ('EMG', emg_layout),
            ('Kinetics-EMG left', cfg.layouts.lb_kinetics_emg_l),
            ('Kinetics-EMG right', cfg.layouts.lb_kinetics_emg_r),
            ('Muscle length', cfg.layouts.musclelen),
            ('Time-distance variables', 'time_dist'),
            ])

    # pick desired single variables from model and append
    pig_singlevars = sorted(models.pig_lowerbody.varlabels_noside.items(),
                            key=lambda item: item[1])
    singlevars = OrderedDict([(varlabel, [[var]]) for var, varlabel in
                              pig_singlevars])
    _layouts.update(singlevars)

    dd_opts_multi_upper = list()
    dd_opts_multi_lower = list()

    for k, (label, layout) in enumerate(_layouts.items()):
        logger.debug('creating plot for %s' % label)
        # for comparison report, include session info in plot legends and
        # use session specific line style
        trial_linestyles = 'session' if is_comparison else 'same'
        legend_type = 'short_name_with_tag' if is_comparison else 'tag_only'
        try:

            # special layout
            if isinstance(layout, basestring):
                if layout == 'time_dist':
                    buf = _time_dist_plot(c3ds_all, sessions)
                    encoded_image = base64.b64encode(buf.read())
                    graph_upper = html.Img(src='data:image/svg+xml;base64,{}'.
                                           format(encoded_image),
                                           id='gaitgraph%d' % k,
                                           style={'height': '100%'})
                    graph_lower = html.Img(src='data:image/svg+xml;base64,{}'.
                                           format(encoded_image),
                                           id='gaitgraph%d'
                                           % (len(_layouts)+k),
                                           style={'height': '100%'})

                elif layout == 'patient_info':
                    pass
                else:
                    raise ValueError('Invalid plot type')

            # regular gaitutils layout
            else:
                fig_ = plot_trials(trials, layout, model_normaldata,
                                   legend_type=legend_type,
                                   trial_linestyles=trial_linestyles)
                graph_upper = dcc.Graph(figure=fig_, id='gaitgraph%d' % k,
                                        style={'height': '100%'})
                graph_lower = dcc.Graph(figure=fig_, id='gaitgraph%d'
                                        % (len(_layouts)+k),
                                        style={'height': '100%'})

            dd_opts_multi_upper.append({'label': label, 'value': graph_upper})
            dd_opts_multi_lower.append({'label': label, 'value': graph_lower})

        except (ValueError, GaitDataError):
            logger.warning('Failed to create plot for %s' % label)
            # insert the menu options but make them disabled
            dd_opts_multi_upper.append({'label': label, 'value': label,
                                        'disabled': True})
            dd_opts_multi_lower.append({'label': label, 'value': label,
                                        'disabled': True})
            continue

    opts_multi, mapper_multi_upper = _make_dropdown_lists(dd_opts_multi_upper)
    opts_multi, mapper_multi_lower = _make_dropdown_lists(dd_opts_multi_lower)

    def make_left_panel(split=True, upper_value='Kinematics',
                        lower_value='Kinematics'):
        """Make the left graph panels. If split, make two stacked panels"""

        # the upper graph & dropdown
        items = [
                    dcc.Dropdown(id='dd-vars-upper-multi', clearable=False,
                                 options=opts_multi,
                                 value=upper_value),

                    html.Div(id='div-upper', style={'height': '50%'}
                             if split else {'height': '100%'})
                ]

        if split:
            # add the lower one
            items.extend([
                            dcc.Dropdown(id='dd-vars-lower-multi',
                                         clearable=False,
                                         options=opts_multi,
                                         value=lower_value),

                            html.Div(id='div-lower', style={'height': '50%'})
                        ])

        return html.Div(items, style={'height': '80vh'})

    # create the app
    app = dash.Dash()

    # this is for generating the classnames in the CSS
    num2words = {1: 'one', 2: 'two', 3: 'three', 4: 'four', 5: 'five',
                 6: 'six', 7: 'seven', 8: 'eight', 9: 'nine', 10: 'ten',
                 11: 'eleven', 12: 'twelve'}
    classname_left = '%s columns' % num2words[LEFT_WIDTH]
    classname_right = '%s columns' % num2words[12-LEFT_WIDTH]

    app.layout = html.Div([  # row

            html.Div([  # left main div

                    html.H6(report_name),

                    dcc.Checklist(id='split-left',
                                  options=[{'label': 'Two panels',
                                            'value': 'split'}], values=[]),

                    # need split=True so that both panels are in initial layout
                    html.Div(make_left_panel(split=True), id='div-left-main')

                    ], className=classname_left),

            html.Div([  # right main div

                    dcc.Dropdown(id='dd-camera', clearable=False,
                                 options=opts_cameras,
                                 value='Front camera'),

                    dcc.Dropdown(id='dd-video-tag', clearable=False,
                                 options=opts_tags,
                                 value=opts_tags[0]['value']),

                    html.Div(id='videos'),

                    ], className=classname_right),

                     ], className='row')

    @app.callback(
            Output('div-left-main', 'children'),
            [Input('split-left', 'values')],
            [State('dd-vars-upper-multi', 'value')]
        )
    def update_panel_layout(split_panels, upper_value):
        split = 'split' in split_panels
        return make_left_panel(split, upper_value=upper_value)

    @app.callback(
            Output('div-upper', 'children'),
            [Input('dd-vars-upper-multi', 'value')]
        )
    def update_contents_upper_multi(sel_var):
        return mapper_multi_upper[sel_var]

    @app.callback(
            Output('div-lower', 'children'),
            [Input('dd-vars-lower-multi', 'value')]
        )
    def update_contents_lower_multi(sel_var):
        return mapper_multi_lower[sel_var]

    def _video_elem(title, url, max_height):
        """Create a video element with title"""
        if not url:
            return 'No video found'
        vid_el = html.Video(src=url, controls=True, loop=True, preload='auto',
                            title=title, style={'max-height': max_height,
                                                'max-width': '100%'})
        # return html.Div([title, vid_el])  # titles above videos
        return vid_el

    @app.callback(
            Output('videos', 'children'),
            [Input('dd-camera', 'value'),
             Input('dd-video-tag', 'value')]
        )
    def update_videos(camera_label, tag):
        """Create a list of video divs according to camera and tag selection"""
        vid_urls_ = vid_urls[tag][camera_label]
        if not vid_urls_:
            return 'No videos found'
        nvids = len(vid_urls_)
        max_height = str(VIDS_TOTAL_HEIGHT / nvids) + 'vh'
        return [_video_elem('video', url, max_height) for url in vid_urls_]

    # add a static route to serve session data. be careful outside firewalls
    @app.server.route('/static/<resource>')
    def serve_file(resource):
        for session in sessions:
            filepath = op.join(session, resource)
            if op.isfile(filepath):
                return flask.send_from_directory(session, resource)
        return None

    # the 12-column external css
    # FIXME: local copy?
    app.css.append_css({
        'external_url': 'https://codepen.io/chriddyp/pen/bWLwgP.css'
    })

    return app<|MERGE_RESOLUTION|>--- conflicted
+++ resolved
@@ -131,14 +131,10 @@
     trials = list()
     c3ds_all = list()
     for session in sessions:
-<<<<<<< HEAD
         c3ds = sessionutils.find_tagged(session, tags=tags)
-=======
-        c3ds = find_tagged(sessionpath=session, tags=tags)
         if is_comparison and not c3ds:
-            raise ValueError('No representative trials %s found for %s'
-                             % (str(cfg.plot.eclipse_repr_tags), session))
->>>>>>> 9c47703a
+            raise GaitDataError('No representative trials %s found for %s'
+                                % (str(cfg.plot.eclipse_repr_tags), session))
         c3ds_all.append(c3ds)
         trials_this = [gaitutils.Trial(c3d) for c3d in c3ds]
         trials.extend(trials_this)
