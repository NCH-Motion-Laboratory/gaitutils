# -*- coding: utf-8 -*-




gaitutils TODO


<<<<<<< HEAD

-check pep8


-multiple forceplate support

    -baseline removal ok
    -try cop calculation instead of fp cop (NVUG2017 example data)

-layouts should go into config or separate layouts file
=======
-consistency plot ylimits needs fixing

-check pep8

-layouts should go into config or separate layouts file

-multiple forceplate support
>>>>>>> 1214b617

-unnormalized model plotting ok?

-validate (against gaitplotter & Nexus)

-cop calculation causes runtime warning (div by zero)

-small discrepancies in c3d/Nexus cycles?
    -nexus returns smaller frame indices (sometimes)

-pip install? (eventually)

<|MERGE_RESOLUTION|>--- conflicted
+++ resolved
@@ -6,18 +6,6 @@
 gaitutils TODO
 
 
-<<<<<<< HEAD
-
--check pep8
-
-
--multiple forceplate support
-
-    -baseline removal ok
-    -try cop calculation instead of fp cop (NVUG2017 example data)
-
--layouts should go into config or separate layouts file
-=======
 -consistency plot ylimits needs fixing
 
 -check pep8
@@ -25,7 +13,6 @@
 -layouts should go into config or separate layouts file
 
 -multiple forceplate support
->>>>>>> 1214b617
 
 -unnormalized model plotting ok?
 
