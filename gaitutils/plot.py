# -*- coding: utf-8 -*-
"""

Plot gait data

@author: jnu@iki.fi
"""


import models
import nexus
import numutils
from trial import Trial
import matplotlib.pyplot as plt
from matplotlib import pylab
from matplotlib.backends.backend_pdf import PdfPages
import matplotlib.gridspec as gridspec
import os.path as op
import os
import subprocess
from config import cfg
import logging

logger = logging.getLogger(__name__)


class Plotter(object):

    def __init__(self, layout=None, normaldata=None):
        """ Plot gait data.

        layout: list of lists
            Variables to be plotted. Each list is a row of variables.
            If none, must be set before plotting (plotter.layout = layout)
        normaldata: list of lists
            Corresponding normal data files for each plot. Will override
            default normal data settings.
        """
        if layout:
            self.layout = layout
        else:
            self._layout = None
        self.trial = None
        self.fig = None
        self.normaldata = normaldata
        self.axes = []
        self.legendnames = []
        self.modelartists = []
        self.emgartists = []
        self.cfg = cfg

    @property
    def layout(self):
        return self._layout

    @layout.setter
    def layout(self, layout):
        if (not isinstance(layout, list) or not
           all([isinstance(item, list) for item in layout])):
            raise ValueError('Layout must be a list of lists')
        self._layout = layout
        self.allvars = [item for row in layout for item in row]
        self.nrows = len(layout)
        if self.nrows == 0:
            raise ValueError('No data to plot')
        self.ncols = len(layout[0])

    def open_nexus_trial(self):
        source = nexus.viconnexus()
        self.open_trial(source)

    def open_trial(self, source):
        self.trial = Trial(source)

    def external_play_video(self, vidfile):
        """ Launch video player (defined in config) to play vidfile. """
        PLAYER_CMD = self.cfg.general.videoplayer_path
        if not (op.isfile(PLAYER_CMD) and os.access(PLAYER_CMD, os.X_OK)):
            raise ValueError('Invalid video player executable: %s'
                             % PLAYER_CMD)
        PLAYER_OPTS = self.cfg.general.videoplayer_opts
        # command needs to be constructed in a very particular way
        # see subprocess.list2cmdline
        subprocess.Popen([PLAYER_CMD]+PLAYER_OPTS.split()+[vidfile])

    def move_plot_window(self, x, y):
        """ Move figure upper left corner to x,y. Only works with
        Qt backend. """
        if 'Qt4' in pylab.get_backend():
            cman = pylab.get_current_fig_manager()
            _, _, dx, dy = cman.window.geometry().getRect()
            cman.window.setGeometry(x, y, dx, dy)

    def _var_type(self, var):
        """ Helper to return variable type """
        if var is None:
            return None
        elif models.model_from_var(var):
            return 'model'
        # check whether it's a configured EMG channel or exists in the data
        # source (both are ok)
        elif (self.trial.emg.is_channel(var) or
              var in self.cfg.emg.channel_labels):
            return 'emg'
        elif var in ('model_legend', 'emg_legend'):
            return var
        else:
            raise ValueError('Unknown variable %s' % var)

    def _plot_height_ratios(self):
        plotheightratios = []
        for row in self._layout:
            if all([self._var_type(var) == 'model' for var in row]):
                plotheightratios.append(1)
            else:
                plotheightratios.append(self.cfg.plot.analog_plotheight)
        return plotheightratios

    def tight_layout(self):
        """ Customized tight layout """
        self.gridspec.tight_layout(self.fig)
        # space for main title
        top = (self.figh - self.cfg.plot.titlespace) / self.figh
        # decrease vertical spacing
        hspace = .6
        #self.gridspec.update(hspace=hspace)
        #self.gridspec.update(top=top)
        self.gridspec.update(top=top, hspace=hspace)



    def plot_trial(self, model_cycles={'R': 1, 'L': 1},
                   emg_cycles={'R': 1, 'L': 1}, plotheightratios=None,
                   model_tracecolor=None, model_linestyle='-', model_alpha=1.0,
                   split_model_vars=True, auto_match_model_cycle=True,
                   x_axis_is_time=True,
                   match_pig_kinetics=True,
                   auto_match_emg_cycle=True,
                   linestyles_context=False, annotate_emg=True,
                   emg_tracecolor=None, emg_alpha=1.0,
                   plot_model_normaldata=True,
                   plot_emg_normaldata=True, plot_emg_rms=False,
                   sharex=True,
                   superpose=False, show=True,
                   maintitle=None, maintitleprefix=None):

        """ Create plot of variables. Parameters:

        model_cycles : dict of int |  dict of list | 'all' | None
                Gait cycles to plot. Defaults to first cycle (1) for
                both contexts. Multiple cycles can be given as lists.
                If None, plot unnormalized data. If 'all', plot all cycles.
        emg_cycles : dict of int | int | dict of list | 'all' | None
                Same as above, applied to EMG variables.
        t : array-like
                Time axis for unnormalized data. If None, plot complete time
                axis.
        plotheightratios : list
                Force height ratios of subplot rows, e.g. [1 2 2 2] would
                make first row half the height of others.
        model_tracecolor : Matplotlib colorspec
                Select line color for model variables. If None, will be
                automatically selected
        model_alpha : float
                Alpha value for model variable traces (0.0 - 1.0)
        split_model_vars: bool
                If model var does not have a leading context 'L' or 'R', a side
                will be prepended according to the gait cycle context.
                E.g. 'HipMoment' -> 'LHipMoment'.
                This allows convenient L/R overlay of e.g. kinematics variables
                by specifying the variable without context (and plotting cycles
                with both contexts)
        auto_match_model_cycle: bool
                If True, the model variable will be plotted only for cycles
                whose context matches the context of the variable. E.g.
                'LHipMomentX' will be plotted only for left side cycles.
                If False, the variable will be plotted for all cycles.
        x_axis_is_time: bool
                For unnormalized variables, whether x axis is in seconds
                (default) or in frames.
        match_pig_kinetics: bool
                If True, Plug-in Gait kinetics variables will be plotted only
                for cycles that begin with forceplate strike.
        auto_match_emg_cycle: bool
                If True, the EMG channel will be plotted only for cycles
                whose context matches the context of the channel name. E.g.
                'LRec' will be plotted only for left side cycles.
                If False, the channel will be plotted for all cycles.
        model_linestyle : Matplotlib linestyle
                Select line style for model variables.
        linestyles_context:
                Automatically select line style for model variables according
                to context (defined in config)
        emg_tracecolor : Matplotlib color
                Select line color for EMG variables. If None, will be
                automatically selected (defined in config)
        emg_alpha : float
                Alpha value for EMG traces (0.0 - 1.0)
        plot_model_normaldata : bool
                Whether to plot normal data. Uses either default normal data
                (in site_defs) or the data given when creating the plotter
                instance.
        plot_emg_normaldata : bool
                Whether to plot normal data. Uses either default normal data
                (in site_defs) or the data given when creating the plotter
                instance.
        plot_emg_rms : bool | string
                Whether to plot EMG RMS superposed on the EMG signal.
                If 'rms_only', plot only RMS.
        sharex : bool
                Link the x axes together (will affect zooming)
        superpose : bool
                If superpose=False, create new figure. Otherwise superpose
                on existing figure.
        show : bool
                Whether to show the plot after plotting is finished. Can also
                set show=False and call plotter.show() explicitly.
        maintitle : str
                Main title for the plot.
        maintitleprefix : str
                If maintitle is not set, title will be set to
                maintitleprefix + trial name.
        """

        if not self.trial:
            raise ValueError('No trial to plot, call open_trial() first')

        if self._layout is None:
            raise ValueError('No layout set')

        if maintitle is None:
            if maintitleprefix is None:
                maintitleprefix = ''
            maintitle = maintitleprefix + self.trial.trialname

        if plotheightratios is None:
            plotheightratios = self._plot_height_ratios()
        elif len(plotheightratios) != len(self.nrows):
            raise ValueError('n of height ratios must match n of rows')

        if self.fig is None or not superpose:
            # auto size fig according to n of subplots w, limit size
            self.figh = min(self.nrows*self.cfg.plot.inch_per_row + 1,
                            self.cfg.plot.maxh)
            self.figw = min(self.ncols*self.cfg.plot.inch_per_col,
                            self.cfg.plot.maxw)
            logger.debug('new figure: width %.2f, height %.2f'
                         % (self.figw, self.figh))
            self.fig = plt.figure(figsize=(self.figw, self.figh))
            self.gridspec = gridspec.GridSpec(self.nrows, self.ncols,
                                              height_ratios=plotheightratios)



        def _axis_annotate(ax, text):
            """ Annotate at center of axis """
            ctr = sum(ax.get_xlim())/2, sum(ax.get_ylim())/2.
            ax.annotate(text, xy=ctr, ha="center", va="center")

        def _no_ticks_or_labels(ax):
            ax.tick_params(axis='both', which='both', bottom='off',
                           top='off', labelbottom='off', right='off',
                           left='off', labelleft='off')

        def _shorten_name(name):
            """ Shorten overlong names for legend etc. """
            MAX_LEN = 10
            return name if len(name) <= MAX_LEN else '..'+name[-MAX_LEN+2:]

        def _get_cycles(cycles):
            """ Get specified cycles from the gait trial """
            if cycles is None:
                cycles = [None]  # listify
            elif cycles == 'all':
                cycles = self.trial.cycles
            elif isinstance(cycles, dict):
                for side in ['L', 'R']:  # add L/R side if needed
                    if side not in cycles:
                        cycles[side] = [None]
                # convert ints to lists
                cycles.update({key: [val] for (key, val) in cycles.items()
                              if isinstance(val, int)})
                # get the specified cycles from trial
                cycles = [self.trial.get_cycle(side, ncycle)
                          for side in ['L', 'R']
                          for ncycle in cycles[side] if ncycle]
            return cycles

        model_cycles = _get_cycles(model_cycles)
        emg_cycles = _get_cycles(emg_cycles)

        for i, var in enumerate(self.allvars):
            var_type = self._var_type(var)
            if var_type is None:
                continue
            if sharex and len(self.axes) > 0:
                ax = plt.subplot(self.gridspec[i], sharex=self.axes[-1])
            else:
                ax = plt.subplot(self.gridspec[i])

            if var_type == 'model':
                model = models.model_from_var(var)
                for cycle in model_cycles:
                    if cycle is not None:  # plot normalized data
                        self.trial.set_norm_cycle(cycle)
                    if split_model_vars and var[0].upper() not in ['L', 'R']:
                        varname = cycle.context + var
                    else:
                        varname = var
                    # check for kinetics variable
                    kin_ok = True
                    if match_pig_kinetics:
                        if model == models.pig_lowerbody:
                            if model.is_kinetic_var(var):
                                kin_ok = cycle.on_forceplate
                    # do the actual plotting if necessary
                    if kin_ok and (varname[0] == cycle.context or not
                       auto_match_model_cycle or cycle is None):
                        x_, data = self.trial[varname]
                        x = (x_ / self.trial.framerate if cycle is None and
                             x_axis_is_time else x_)
                        tcolor = (model_tracecolor if model_tracecolor
                                  else self.cfg.plot.model_tracecolors
                                  [cycle.context])
                        lstyle = (self.cfg.plot.model_linestyles
                                  [cycle.context] if linestyles_context else
                                  model_linestyle)
                        ax.plot(x, data, tcolor, linestyle=lstyle,
                                linewidth=self.cfg.plot.model_linewidth,
                                alpha=model_alpha)
                    # set labels, ticks, etc. after plotting last cycle
                    if cycle == model_cycles[-1]:
                        ax.set(ylabel=model.ylabels[varname])  # no xlabel now
                        ax.xaxis.label.set_fontsize(self.cfg.
                                                    plot.label_fontsize)
                        ax.yaxis.label.set_fontsize(self.cfg.
                                                    plot.label_fontsize)
                        subplot_title = model.varlabels[varname]
                        prev_title = ax.get_title()
                        if prev_title and prev_title != subplot_title:
                            subplot_title = prev_title + ' / ' + subplot_title
                        ax.set_title(subplot_title)
                        ax.title.set_fontsize(self.cfg.plot.title_fontsize)
                        ax.axhline(0, color='black')  # zero line
                        ax.locator_params(axis='y', nbins=6)  # less tick marks
                        ax.tick_params(axis='both', which='major',
                                       labelsize=self.cfg.plot.ticks_fontsize)
                        if cycle is None and var in self.layout[-1]:
                            xlabel = 'Time (s)' if x_axis_is_time else 'Frame'
                            ax.set(xlabel=xlabel)
                            ax.xaxis.label.set_fontsize(self.cfg.
                                                        plot.label_fontsize)
                        if model.get_normaldata(varname):
                            if plot_model_normaldata and cycle is not None:
                                tnor, ndata = model.get_normaldata(varname)
                                if ndata is not None:
                                    # assume (mean, stddev) for normal data
                                    # fill region between mean-stddev, mean+stddev
                                    nor = ndata[:, 0]
                                    nstd = (ndata[:, 1] if ndata.shape[1] == 2
                                            else 0)
                                    ax.fill_between(tnor, nor-nstd, nor+nstd,
                                                    color=self.cfg.plot.
                                                    model_normals_color,
                                                    alpha=self.cfg.plot.
                                                    model_normals_alpha)
                        # tighten x limits
                        ax.set_xlim(x[0], x[-1])

            elif var_type == 'emg':
                for cycle in emg_cycles:
                    if cycle is not None:  # plot normalized data
                        self.trial.set_norm_cycle(cycle)
                    try:
                        x_, data = self.trial[var]
                    except KeyError:  # channel not found
                        _no_ticks_or_labels(ax)
                        if annotate_emg:
                            _axis_annotate(ax, 'not found')
                        break  # skip all cycles
                    if not self.trial.emg.status_ok(var):
                        _no_ticks_or_labels(ax)
                        if annotate_emg:
                            _axis_annotate(ax, 'disconnected')
                        break  # data no good - skip all cycles
                    x = (x_ / self.trial.analograte if cycle is None and
<<<<<<< HEAD
                         x_axis_is_time else x_)
=======
                         x_axis_is_time else x_ / 1.)
>>>>>>> 02f76067
                    if cycle is None and not x_axis_is_time:
                        # analog -> frames
                        x /= self.trial.samplesperframe
                    tcolor = (emg_tracecolor if emg_tracecolor else
                              self.cfg.plot.emg_tracecolor)
                    if (cycle is None or var[0] == cycle.context or not
                       auto_match_emg_cycle):
                        # plot data and/or rms
                        if plot_emg_rms != 'rms_only':
                            ax.plot(x, data*self.cfg.plot.emg_multiplier,
                                    tcolor,
                                    linewidth=self.cfg.plot.emg_linewidth,
                                    alpha=emg_alpha)
                        if plot_emg_rms is not False:
                            rms = numutils.rms(data, self.cfg.emg.rms_win)
                            ax.plot(x, rms*self.cfg.plot.emg_multiplier,
                                    tcolor,
                                    linewidth=self.cfg.plot.emg_rms_linewidth,
                                    alpha=emg_alpha)
                    if cycle == emg_cycles[-1]:
                        # last cycle; plot scales, titles etc.
                        ax.set(ylabel=self.cfg.plot.emg_ylabel)
                        ax.yaxis.label.set_fontsize(self.cfg.
                                                    plot.label_fontsize)
                        subplot_title = (self.cfg.emg.channel_labels[var] if
                                         var in self.cfg.emg.channel_labels
                                         else var)
                        prev_title = ax.get_title()
                        if prev_title and prev_title != subplot_title:
                            subplot_title = prev_title + ' / ' + subplot_title
                        ax.set_title(subplot_title)
                        ax.title.set_fontsize(self.cfg.plot.title_fontsize)
                        ax.locator_params(axis='y', nbins=4)
                        # tick font size
                        ax.tick_params(axis='both', which='major',
                                       labelsize=self.cfg.plot.ticks_fontsize)
                        ax.set_xlim(min(x), max(x))
                        ysc = self.cfg.plot.emg_yscale
                        ax.set_ylim(ysc[0]*self.cfg.plot.emg_multiplier,
                                    ysc[1]*self.cfg.plot.emg_multiplier)
                        if (plot_emg_normaldata and cycle is not None and
                           var in self.cfg.emg.channel_normaldata):
                            # plot EMG normal bars
                            emgbar_ind = self.cfg.emg.channel_normaldata[var]
                            for k in range(len(emgbar_ind)):
                                inds = emgbar_ind[k]
                                plt.axvspan(inds[0], inds[1], alpha=self.cfg.
                                            plot.emg_normals_alpha,
                                            color=self.cfg.
                                            plot.emg_normals_color)
                        if cycle is None and var in self.layout[-1]:
                            xlabel = 'Time (s)' if x_axis_is_time else 'Frame'
                            ax.set(xlabel=xlabel)
                            ax.xaxis.label.set_fontsize(self.cfg.
                                                        plot.label_fontsize)

            elif var_type in ('model_legend', 'emg_legend'):
                self.legendnames.append('%s   %s   %s' % (
                                        _shorten_name(self.trial.trialname),
                                        self.trial.eclipse_data['DESCRIPTION'],
                                        self.trial.eclipse_data['NOTES']))
                if var_type == 'model_legend':
                    legtitle = ['Model traces:']
                    artists = self.modelartists
                    artists.append(plt.Line2D((0, 1), (0, 0),
                                   color=model_tracecolor, linewidth=2,
                                   linestyle=lstyle))
                else:
                    legtitle = ['EMG traces:']
                    artists = self.emgartists
                    artists.append(plt.Line2D((0, 1), (0, 0), linewidth=2,
                                              color=emg_tracecolor))
                plt.axis('off')
                nothing = [plt.Rectangle((0, 0), 1, 1, fc="w", fill=False,
                                         edgecolor='none', linewidth=0)]
                ax.legend(nothing+artists,
                          legtitle+self.legendnames, loc='upper center',
                          ncol=2,
                          prop={'size': self.cfg.plot.legend_fontsize})
            self.axes.append(ax)
<<<<<<< HEAD
=======

>>>>>>> 02f76067
        plt.suptitle(maintitle, fontsize=self.cfg.plot.maintitle_fontsize,
                     fontweight="bold")
        self.tight_layout()
        
        if show:
            self.show()

    def title_with_eclipse_info(self, prefix=''):
        """ Create title: prefix + trial name + Eclipse description and
        notes """
        desc = self.trial.eclipse_data['DESCRIPTION']
        notes = self.trial.eclipse_data['NOTES']
        maintitle = ('%s %s' % (prefix, self.trial.trialname) if prefix else
                     self.trial.trialname)
        maintitle += ' (%s)' % desc if desc else ''
        maintitle += ' (%s)' % notes if notes else ''
        return maintitle

    def show(self):
        """ Show all figures """
        plt.show()

    def create_pdf(self, pdf_name=None, pdf_prefix=None):
        """ Make a pdf out of the created figure into the Nexus session dir.
        If pdf_name is not specified, automatically name according to current
        trial. """
        if not self.fig:
            raise ValueError('No figure to save!')
        # resize to A4
        # self.fig.set_size_inches([8.27,11.69])
        if pdf_name:
            pdf_name = self.trial.sessionpath + pdf_name
        else:
            if not pdf_prefix:
                pdf_prefix = 'Nexus_plot_'
            pdf_name = (self.trial.sessionpath + pdf_prefix +
                        self.trial.trialname + '.pdf')
        if op.isfile(pdf_name):
            pass  # can prevent overwriting here
        try:
            logger.debug('writing %s' % pdf_name)
            with PdfPages(pdf_name) as pdf:
                pdf.savefig(self.fig)
        except IOError:
            raise IOError('Error writing PDF file, '
                          'check that file is not already open.')<|MERGE_RESOLUTION|>--- conflicted
+++ resolved
@@ -384,11 +384,7 @@
                             _axis_annotate(ax, 'disconnected')
                         break  # data no good - skip all cycles
                     x = (x_ / self.trial.analograte if cycle is None and
-<<<<<<< HEAD
-                         x_axis_is_time else x_)
-=======
                          x_axis_is_time else x_ / 1.)
->>>>>>> 02f76067
                     if cycle is None and not x_axis_is_time:
                         # analog -> frames
                         x /= self.trial.samplesperframe
@@ -469,10 +465,6 @@
                           ncol=2,
                           prop={'size': self.cfg.plot.legend_fontsize})
             self.axes.append(ax)
-<<<<<<< HEAD
-=======
-
->>>>>>> 02f76067
         plt.suptitle(maintitle, fontsize=self.cfg.plot.maintitle_fontsize,
                      fontweight="bold")
         self.tight_layout()
