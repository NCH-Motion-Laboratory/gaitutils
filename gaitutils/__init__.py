--- conflicted
+++ resolved
@@ -5,15 +5,6 @@
 @author: hus20664877
 """
 
-<<<<<<< HEAD
-from .config import Config
-from . import models
-from . import site_defs
-from . import nexus
-from . import eclipse
-from . import read_data
-from .emg import EMG
-=======
 #from .config import Config
 from . import models
 from . import nexus
@@ -24,6 +15,5 @@
 from . import guiutils
 from .emg import EMG
 from .envutils import register_gui_exception_handler
->>>>>>> 400ced09
 from .numutils import rising_zerocross, falling_zerocross
 from .plot import Plotter
