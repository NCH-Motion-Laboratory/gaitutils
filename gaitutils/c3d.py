# -*- coding: utf-8 -*-
"""

c3d reader functions


@author: Jussi (jnu@iki.fi)
"""

from __future__ import print_function
import logging
import numpy as np
import os
<<<<<<< HEAD
from numutils import center_of_pressure, change_coords
from envutils import GaitDataError
=======

from .numutils import center_of_pressure, change_coords
from .envutils import GaitDataError


>>>>>>> 88b1b8bb
logger = logging.getLogger(__name__)
try:
    import btk
except ImportError:
    print('Cannot find btk module; unable to read .c3d files')


def is_c3dfile(obj):
    """ Check whether obj is a valid c3d file. Currently just checks
    existence. """
    try:
        return os.path.isfile(obj)
    except TypeError:
        return False


def get_emg_data(c3dfile):
    """ Read EMG data from a c3d file. """
    reader = btk.btkAcquisitionFileReader()
    reader.SetFilename(str(c3dfile))
    reader.Update()
    acq = reader.GetOutput()
    data = dict()
    elnames = []
    for i in btk.Iterate(acq.GetAnalogs()):
        if i.GetDescription().find('EMG') >= 0 and i.GetUnit() == 'V':
            elname = i.GetLabel()
            elnames.append(elname)
            data[elname] = np.squeeze(i.GetValues())
    if elnames:
        return {'t': np.arange(len(data[elname])) / acq.GetAnalogFrequency(),
                'data': data}
    else:
        raise GaitDataError('No EMG channels found in data')


def get_marker_data(c3dfile, markers):
    if not isinstance(markers, list):  # listify if not already a list
        markers = [markers]
    reader = btk.btkAcquisitionFileReader()
    reader.SetFilename(str(c3dfile))
    reader.Update()
    acq = reader.GetOutput()
    mdata = dict()
    for marker in markers:
        try:
            mP = np.squeeze(acq.GetPoint(marker).GetValues())
        except RuntimeError:
            raise GaitDataError('Cannot read variable %s from c3d file'
                                % marker)
        mdata[marker + '_P'] = mP
        mdata[marker + '_V'] = np.gradient(mP)[0]
        mdata[marker + '_A'] = np.gradient(mdata[marker+'_V'])[0]
        # find gaps
        allzero = np.logical_and(mP[:, 0] == 0, mP[:, 1] == 0, mP[:, 2] == 0)
        mdata[marker + '_gaps'] = np.where(allzero)[0]
    return mdata


def get_metadata(c3dfile):
    """ Read trial and subject metadata """
    trialname = os.path.basename(os.path.splitext(c3dfile)[0])
    sessionpath = os.path.dirname(c3dfile)
    reader = btk.btkAcquisitionFileReader()
    reader.SetFilename(str(c3dfile))  # check existence?
    reader.Update()
    acq = reader.GetOutput()
    # frame offset (start of trial data in frames)
    offset = acq.GetFirstFrame()
    lastfr = acq.GetLastFrame()
    length = lastfr - offset + 1
    framerate = acq.GetPointFrequency()
    analograte = acq.GetAnalogFrequency()
    samplesperframe = acq.GetNumberAnalogSamplePerFrame()
    # count forceplates
    n_force_comps = 0
    for i in btk.Iterate(acq.GetAnalogs()):
        desc = i.GetLabel()
        if desc.find('Force.') >= 0 and i.GetUnit() == 'N':
            n_force_comps += 1
    if n_force_comps % 3 != 0:
        raise GaitDataError('Unexpected number of force components')
    else:
        n_forceplates = int(n_force_comps / 3)

    #  get events
    rstrikes, lstrikes, rtoeoffs, ltoeoffs = [], [], [], []
    for i in btk.Iterate(acq.GetEvents()):
        if i.GetLabel() == "Foot Strike":
            if i.GetContext() == "Right":
                rstrikes.append(i.GetFrame())
            elif i.GetContext() == "Left":
                lstrikes.append(i.GetFrame())
            else:
                raise GaitDataError("Unknown context on foot strike event")
        elif i.GetLabel() == "Foot Off":
            if i.GetContext() == "Right":
                rtoeoffs.append(i.GetFrame())
            elif i.GetContext() == "Left":
                ltoeoffs.append(i.GetFrame())
            else:
                raise GaitDataError("Unknown context on foot strike event")
    # get subject info
    metadata = acq.GetMetaData()
    # don't ask
    name = (metadata.FindChild("SUBJECTS").value().
            FindChild("NAMES").value().GetInfo().ToString()[0].strip())
    bodymass = (metadata.FindChild("PROCESSING").value().
                FindChild("Bodymass").value().GetInfo().ToDouble()[0])
    # sort events (may be in wrong temporal order, at least in c3d files)
    for li in [lstrikes, rstrikes, ltoeoffs, rtoeoffs]:
        li.sort()
    return {'trialname': trialname, 'sessionpath': sessionpath,
            'offset': offset, 'framerate': framerate, 'analograte': analograte,
            'name': name, 'bodymass': bodymass, 'lstrikes': lstrikes,
            'rstrikes': rstrikes, 'ltoeoffs': ltoeoffs, 'rtoeoffs': rtoeoffs,
            'length': length, 'samplesperframe': samplesperframe,
            'n_forceplates': n_forceplates}


def get_model_data(c3dfile, model):
    modeldata = dict()
    reader = btk.btkAcquisitionFileReader()
    reader.SetFilename(str(c3dfile))
    reader.Update()
    acq = reader.GetOutput()
    for var in model.read_vars:
        try:
            vals = acq.GetPoint(var).GetValues()
            modeldata[var] = np.transpose(np.squeeze(vals))
        except RuntimeError:
            raise GaitDataError('Cannot find model variable %s in c3d file' %
                             var)
        # c3d stores scalars as last dim of 3-d array
        if model.read_strategy == 'last':
            modeldata[var] = modeldata[var][2, :]
    return modeldata


def get_forceplate_data(c3dfile):
    logger.debug('reading forceplate data from %s' % c3dfile)
    read_chs = ['Fx', 'Fy', 'Fz', 'Mx', 'My', 'Mz']
    reader = btk.btkAcquisitionFileReader()
    reader.SetFilename(str(c3dfile))  # btk does not tolerate unicode
    reader.Update()
    acq = reader.GetOutput()
    fpe = btk.btkForcePlatformsExtractor()
    fpe.SetInput(acq)
    fpe.Update()
    fpdata = list()
    nplate = 1
    for plate in btk.Iterate(fpe.GetOutput()):
        logger.debug('reading from plate %d' % nplate)
        nplate += 1
        if plate.GetType() != 2:
            # Nexus should always write forceplates as type 2
            raise GaitDataError('Only type 2 forceplates are '
                                'supported for now')
        rawdata = dict()
        data = dict()
        for ch in btk.Iterate(plate.GetChannels()):
            label = ch.GetLabel()[-3:-1]  # strip descriptor and plate number
            rawdata[label] = np.squeeze(ch.GetData().GetValues())
        if not all([ch in rawdata for ch in read_chs]):
            raise GaitDataError('could not read force/moment data')
        F = np.stack([rawdata['Fx'], rawdata['Fy'], rawdata['Fz']], axis=1)
        M = np.stack([rawdata['Mx'], rawdata['My'], rawdata['Mz']], axis=1)
        # this should be the plate thickness (from moment origin to physical
        # origin) needed for center of pressure calculations
        dz = np.abs(plate.GetOrigin()[2])
        cop = center_of_pressure(F, M, dz)  # in plate local coords
        Ftot = np.sqrt(np.sum(F**2, axis=1))
        # locations of +x+y, -x+y, -x-y, +x-y plate corners in world coords
        # (in that order)
        cor = plate.GetCorners()
        wT = np.mean(cor, axis=1)  # translation vector, plate -> world
        # upper and lower bounds of forceplate
        ub = np.max(cor, axis=1)
        lb = np.min(cor, axis=1)
        # plate unit vectors in world system
        px = cor[:, 0] - cor[:, 1]
        py = cor[:, 0] - cor[:, 3]
        pz = np.array([0, 0, -1])
        P = np.stack([px, py, pz], axis=1)
        wR = P / np.linalg.norm(P, axis=0)  # rotation matrix, plate -> world
        # check whether cop stays inside forceplate area and clip if necessary
        cop_w = change_coords(cop, wR, wT)
        cop_wx = np.clip(cop_w[:, 0], lb[0], ub[0])
        cop_wy = np.clip(cop_w[:, 1], lb[1], ub[1])
        if not (cop_wx == cop_w[:, 0]).all() and (cop_wy == cop_w[:, 1]).all():
            logger.warning('center of pressure outside forceplate '
                           'bounds, clipping to plate')
            cop[:, 0] = cop_wx
            cop[:, 1] = cop_wy
        # XXX moment and force transformations may still be wrong
        data['F'] = change_coords(-F, wR, 0)  # not sure why sign flip needed
        data['Ftot'] = Ftot
        data['M'] = change_coords(-M, wR, 0)  # not sure why sign flip needed
        data['CoP'] = cop_w
        data['upperbounds'] = ub
        data['lowerbounds'] = lb
        data['wR'] = wR
        data['wT'] = wT
        fpdata.append(data)
    return fpdata<|MERGE_RESOLUTION|>--- conflicted
+++ resolved
@@ -11,16 +11,11 @@
 import logging
 import numpy as np
 import os
-<<<<<<< HEAD
-from numutils import center_of_pressure, change_coords
-from envutils import GaitDataError
-=======
 
 from .numutils import center_of_pressure, change_coords
 from .envutils import GaitDataError
 
 
->>>>>>> 88b1b8bb
 logger = logging.getLogger(__name__)
 try:
     import btk
