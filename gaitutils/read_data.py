--- conflicted
+++ resolved
@@ -29,10 +29,7 @@
     """ Get trial and subject info. Returns dict with:
     trialname: name of trial
     sessionpath: full path to directory where session is contained
-<<<<<<< HEAD
-=======
     length: trial length in frames
->>>>>>> 400ced09
     offset: frame offset of returned data from beginning of trial
     framerate: capture framerate
     analograte: sampling rate for analog devices
@@ -52,20 +49,6 @@
     cop:  Nx3 array, center of pressure
     analograte: sampling rate
     samplesperframe: samples per capture frame
-<<<<<<< HEAD
-    """
-    return _reader_module(source).get_forceplate_data(source)
-
-
-def get_marker_data(source, markers):
-    """ Get position, velocity and acceleration for a given marker(s)
-    (str or list of str).
-    Returns dict mdata keyed with marker names followed by _P, _V or _A
-    (position, velocity, acceleration). Values are Nx3 matrices
-    data, e.g. mdata['RHEE_V'] is a Nx3 matrix with velocity x, y and z
-    components. Also computes gaps, with keys as e.g. 'RHEE_gaps'. """
-    return _reader_module(source).get_marker_data(source, markers)
-=======
     TODO: return dict/list of dict for multiple forceplates
     """
     return _reader_module(source).get_forceplate_data(source)
@@ -110,28 +93,6 @@
 
 #def get_roi(source, markers):
 #    return reader_module(source).get_roi(source, markers)
->>>>>>> 400ced09
-
-
-def get_emg_data(source):
-    """ Get EMG data. Returns dict with keys """
-    return _reader_module(source).get_emg_data(source)
-
-<<<<<<< HEAD
-
-def get_variables(source, vars):
-    """ Get other variables such as model outputs """
-    return _reader_module(source).get_variables(source, vars)
-
-
-def kinetics_available(source):
-    return _reader_module(source).kinetics_available(source)
-
-
-#def get_roi(source, markers):
-#    return reader_module(source).get_roi(source, markers)
 
 
 
-=======
->>>>>>> 400ced09
