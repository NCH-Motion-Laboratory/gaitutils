--- conflicted
+++ resolved
@@ -18,14 +18,9 @@
     pl.layout = cfg.layouts.lb_kin
     maintitleprefix = 'Kinetics/kinematics plot for '
 
-<<<<<<< HEAD
-    #for vidfile in pl.trial.video_files:
-    #    pl.external_play_video(vidfile)
-=======
     if cfg.plot.show_videos:
         for vidfile in pl.trial.video_files:
             pl.external_play_video(vidfile)
->>>>>>> fe45ce33
 
     pl.plot_trial(maintitleprefix=maintitleprefix, show=False)
     pl.move_plot_window(10, 30)
