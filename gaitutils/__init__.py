--- conflicted
+++ resolved
@@ -18,8 +18,5 @@
 from .numutils import rising_zerocross, falling_zerocross
 from .guiutils import messagebox
 from .plot import Plotter
-<<<<<<< HEAD
 from .config import cfg
-=======
-from .exceptions import GaitDataError
->>>>>>> c0006711
+from .exceptions import GaitDataError