# -*- coding: utf-8 -*-
"""
Compute statistics across/within trials


@author: Jussi (jnu@iki.fi)
"""

from __future__ import division

import logging
import numpy as np
import scipy
import os.path as op
import itertools
from collections import defaultdict


from .trial import Trial, Gaitcycle
from . import models, numutils, sessionutils
from .envutils import GaitDataError
from .numutils import _get_local_max, _get_local_min
from .config import cfg
from .emg import AvgEMG


logger = logging.getLogger(__name__)


class AvgTrial(Trial):
    """Gait trial -style class that holds averaged data. The API is designed to mimic trial.Trial.

    An AvgTrial instance can be created from averaged data using __init__()
    or from a list of trials using from_trials().
    """

    def __repr__(self):
        s = '<AvgTrial |'
        s += ' trial name: %s' % self.trialname
        s += ', trials: %s' % self.source
        s += '>'
        return s

    @classmethod
    def from_trials(
        cls,
        trials,
        sessionpath=None,
        reject_zeros=None,
        reject_outliers=None,
        use_medians=None,
    ):
        """Build AvgTrial from a list of trials"""
        nfiles = len(trials)
        data_all, cycles = collect_trial_data(trials)

        avgdata_model, stddata_model, ncycles_ok_analog = average_model_data(
            data_all['model'],
            reject_zeros=reject_zeros,
            reject_outliers=reject_outliers,
            use_medians=use_medians,
        )
        avgdata_emg, stddata_emg, ncycles_ok_emg = average_analog_data(
            data_all['emg'],
            rms=True,
            reject_outliers=reject_outliers,
            use_medians=use_medians,
        )

        return cls(
            avgdata_model=avgdata_model,
            stddata_model=stddata_model,
            avgdata_emg=avgdata_emg,
            stddata_emg=stddata_emg,
            sessionpath=sessionpath,
            nfiles=nfiles,
        )

    def __init__(
        self,
        avgdata_model=None,
        stddata_model=None,
        avgdata_emg=None,
        stddata_emg=None,
        sessionpath=None,
        nfiles=None,
    ):
        if avgdata_model is None and avgdata_emg is None:
            raise ValueError('no data for average')

        if nfiles is None:
            raise ValueError('nfiles must be supplied')

        self.nfiles = nfiles
        if sessionpath:
            self.sessionpath = sessionpath
            self.sessiondir = op.split(sessionpath)[-1]
            self.trialname = '%s avg. (%d trials)' % (self.sessiondir, self.nfiles)
        else:
            self.trialname = '%d trial avg.' % self.nfiles
            self.sessiondir = None
            self.sessionpath = None

        if avgdata_model is None:
            self._model_data = dict()
        else:
            self._model_data = avgdata_model
        self.stddev_data = stddata_model

        if avgdata_emg is None:
            avgdata_emg = dict()
        self.emg = AvgEMG(avgdata_emg)
        analog_npts = 1000  # default
        for ch in list(avgdata_emg.keys()):
            if avgdata_emg[ch] is not None:
                analog_npts = len(avgdata_emg[ch])

        self.tn_analog = np.linspace(0, 100, analog_npts)

        self.source = 'averaged data'
        self.name = 'Unknown'
        self.is_static = False
        # self.n_ok = n_ok  XXX
        self.t = np.arange(101)  # data is on normalized cycle 0..100%
        # fake 2 gait cycles, L/R
        self.cycles = list()
        self.cycles.append(
            Gaitcycle(0, 101, 60, 'R', True, 1, 1000, name='right', trial=self)
        )
        self.cycles.append(
            Gaitcycle(0, 101, 60, 'L', True, 1, 1000, name='left', trial=self)
        )
        self.ncycles = 2
        self.eclipse_data = defaultdict(lambda: '', {})
        self._marker_data = dict()

    def get_model_data(self, var, cycle=None):
        """Get averaged model variable.

        Parameters
        ----------
        var : str
            The variable name.
        """
        try:
            data = self._model_data[var]
        except KeyError:
            logger.info('no averaged data for %s, returning nans' % var)
            var_dims = (3, 101)  # is this universal?
            data = np.empty(var_dims)
            data[:] = np.nan
        return self.t, data

    def get_emg_data(self, ch, rms=None, cycle=None):
        """Get averaged EMG RMS data.

        Parameters
        ----------
        ch : str
            The channel name.
        """
        if not rms:
            raise ValueError('AvgTrial only supports EMG in RMS mode')
        return self.tn_analog, self.emg.get_channel_data(ch, rms=True)

    def get_marker_data(self, marker, cycle=None):
        raise GaitDataError('AvgTrial does not average marker data yet')


def _robust_reject_rows(data, p_threshold):
    """Reject rows (observations) from data based on robust Z-score"""
    # a Bonferroni type correction for the p-threshold
    p_threshold_corr = p_threshold / data.shape[1]
    # when computing outliers, estimate median absolute deviation
    # using all data, instead of a frame-based MAD estimates.
    # this is necessary since frame-based MAD values
    # can become really small especially in small datasets, causing
    # the Z-score to blow up and data getting rejected unnecessarily.
    outlier_inds = numutils.outliers(
        data, axis=0, single_mad=False, p_threshold=p_threshold_corr
    )
    outlier_rows = np.unique(outlier_inds[0])
    if outlier_rows.size > 0:
        logger.info(
            'rejected %d outlier(s) (corrected P=%g)'
            % (outlier_rows.size, p_threshold_corr)
        )
        data = np.delete(data, outlier_rows, axis=0)
    return data


def average_analog_data(data, rms=None, reject_outliers=None, use_medians=None):
    """Average collected analog data.

    Parameters
    ----------
    data : dict
        Data to average (from collect_trial_data)
    rms : bool
        Compute RMS before averaging.
    reject_outliers : float or None
        None for no automatic outlier rejection. Otherwise, a P value for false
        rejection (assuming strictly normally distributed data). Outliers are
        rejected based on robust statistics (modified Z-score).
    use_medians: bool
        Use median and MAD (median absolute deviation) instead of mean and
        stddev. The median is robust to outliers but not robust to small
        sample size. Thus, use of medians may be a bad idea for small samples.

    Returns
    -------
    avgdata : dict
        Averaged (or median) data as numpy array for each variable.
    stddata : dict
        Standard dev (or MAD) as numpy array for each variable.
    ncycles_ok : dict
        N of accepted cycles for each variable.
    """
    stddata = dict()
    avgdata = dict()
    ncycles_ok = dict()

    if rms is None:
        rms = False

    if use_medians is None:
        use_medians = False

    for var, vardata in data.items():
        if vardata is None:
            stddata[var] = None
            avgdata[var] = None
            ncycles_ok[var] = 0
            continue
        else:
            if rms:
                vardata = numutils.rms(vardata, cfg.emg.rms_win, axis=1)
            n_ok = vardata.shape[0]
            # do the outlier rejection
            if n_ok > 0 and reject_outliers is not None and not use_medians:
                rms_status = 'RMS for ' if rms else ''
                logger.info('averaging %s%s (N=%d)' % (rms_status, var, n_ok))
                vardata = _robust_reject_rows(vardata, reject_outliers)
            n_ok = vardata.shape[0]
            if n_ok == 0:
                stddata[var] = None
                avgdata[var] = None
            elif use_medians:
                stddata[var] = numutils.mad(vardata, axis=0)
                avgdata[var] = np.median(vardata, axis=0)
            else:
                stddata[var] = vardata.std(axis=0) if n_ok > 0 else None
                avgdata[var] = vardata.mean(axis=0) if n_ok > 0 else None
            ncycles_ok[var] = n_ok

    if not avgdata:
        logger.warning('nothing averaged')
    return (avgdata, stddata, ncycles_ok)


def average_model_data(data, reject_zeros=None, reject_outliers=None, use_medians=None):
    """Average collected model data.

    Parameters
    ----------
    data : dict
        Data to average (from collect_trial_data).
    reject_zeros : bool
        Reject any curves which contain zero values. Exact zero values are
        commonly used to mark gaps. No zero rejection is done for kinetic vars,
        since these may become zero due to clamping of force data.
    reject_outliers : float or None
        None for no automatic outlier rejection. Otherwise, a P value for false
        rejection (assuming strictly normally distributed data). Outliers are
        rejected based on robust statistics (modified Z-score).
    use_medians: bool
        Use median and MAD (median absolute deviation) instead of mean and
        stddev. The median is robust to outliers but not robust to small sample
        size. Thus, use of medians may be a bad idea for small samples.

    Returns
    -------
    avgdata : dict
        Averaged (or median) data as numpy array for each variable.
    stddata : dict
        Standard dev (or MAD) as numpy array for each variable.
    ncycles_ok : dict
        N of accepted cycles for each variable.
    """
    stddata = dict()
    avgdata = dict()
    ncycles_ok = dict()

    if use_medians is None:
        use_medians = False

    if reject_zeros is None:
        reject_zeros = True

    for var, vardata in data.items():
        if vardata is None:
            stddata[var] = None
            avgdata[var] = None
            ncycles_ok[var] = 0
            continue
        else:
            Ntot = vardata.shape[0]
            if reject_zeros:
                this_model = models.model_from_var(var)
                if not this_model.is_kinetic_var(var):
                    rows_bad = np.where(np.any(vardata == 0, axis=1))[0]
                    if len(rows_bad) > 0:
                        logger.info(
                            '%s: rejecting %d curves with zero values'
                            % (var, len(rows_bad))
                        )
                        vardata = np.delete(vardata, rows_bad, axis=0)
            n_ok = vardata.shape[0]
            # do the outlier rejection
            if n_ok > 0 and reject_outliers is not None and not use_medians:
                logger.info('%s:' % var)
                vardata = _robust_reject_rows(vardata, reject_outliers)
            n_ok = vardata.shape[0]
            if n_ok == 0:
                stddata[var] = None
                avgdata[var] = None
            elif use_medians:
                stddata[var] = numutils.mad(vardata, axis=0)
                avgdata[var] = np.median(vardata, axis=0)
            else:
                stddata[var] = vardata.std(axis=0) if n_ok > 0 else None
                avgdata[var] = vardata.mean(axis=0) if n_ok > 0 else None
            logger.debug('%s: averaged %d/%d curves' % (var, n_ok, Ntot))
            ncycles_ok[var] = n_ok

    if not avgdata:
        logger.warning('nothing averaged')
    return (avgdata, stddata, ncycles_ok)


def collect_trial_data(
    trials, collect_types=None, fp_cycles_only=None, analog_len=None
):
    """Read model and analog data across trials into numpy arrays.

    Parameters
    ----------
    trials : list | str
        filename, or list of filenames (c3d) to collect data from, or list
        of Trial instances
    collect_types : list | None
        The types of data to collect. Currently supported types: 'model', 'emg'.
        If None, collect all supported types.
    fp_cycles_only : bool
        If True, only collect data from forceplate cycles. Kinetics model vars
        will always be collected from forceplate cycles only.
    analog_len : int
        Analog data length varies by gait cycle, so it will be resampled into
        grid length specified by analog_len (default 1000 samples)

    Returns
    -------
    tuple
<<<<<<< HEAD
=======

>>>>>>> 36817527
        Tuple of (data_all, cycles_all):

            data_all : dict
                Nested dict of the collected data. First key is the variable type,
<<<<<<< HEAD
                second key is the variable name. The values are ndarrays of the data.
            cycles_all : dict
                Nested dict of the collected cycle. First key is the variable type,
                second key is the variable name. The values are Gaitcycle instances.
=======
                second key is the variable name. The values are NxT ndarrays of the data,
                where N is the number of collected curves and T is the dimensionality.
            cycles_all : dict
                Nested dict of the collected cycles. First key is the variable type,
                second key is the variable name. The values are Gaitcycle instances.

        Example: you can obtain all collected curves for LKneeAnglesX as
        data_all['model']['LKneeAnglesX']. This will be a Nx101 ndarray. You can obtain
        the corresponding gait cycles as cycles_all['model']['LKneeAnglesX']. This will
        be a length N list of Gaitcycles. You can use it to obtain various metadata, e.g.
        create a list of toeoff frames for each curve:
        [cyc.toeoffn for cyc in cycles_all['model']['LKneeAnglesX']]
>>>>>>> 36817527
    """

    data_all = dict()
    cycles_all = dict()

    if fp_cycles_only is None:
        fp_cycles_only = False

    if collect_types is None:
        collect_types = ['model', 'emg']

    if analog_len is None:
        analog_len = 1000  # reasonable default for analog data (?)

    if not trials:
        return None, None

    if not isinstance(trials, list):
        trials = [trials]

    if 'model' in collect_types:
        data_all['model'] = defaultdict(lambda: None)
        cycles_all['model'] = defaultdict(list)
        models_to_collect = models.models_all
    else:
        models_to_collect = list()

    if 'emg' in collect_types:
        data_all['emg'] = defaultdict(lambda: None)
        cycles_all['emg'] = defaultdict(list)
        emg_chs_to_collect = cfg.emg.channel_labels.keys()
    else:
        emg_chs_to_collect = list()

    trial_types = list()
    for trial_ in trials:
        # create Trial instance in case we got filenames as args
        trial = trial_ if isinstance(trial_, Trial) else Trial(trial_)
        logger.info('collecting data for %s' % trial.trialname)
        trial_types.append(trial.is_static)
        if any(trial_types) and not all(trial_types):
            raise GaitDataError('Cannot mix dynamic and static trials')

        cycles = [None] if trial.is_static else trial.cycles

        for cycle in cycles:
            # collect model data
            for model in models_to_collect:
                for var in model.varnames:
                    if not trial.is_static:
                        # pick data only if var context matches cycle context
                        # FIXME: should implement context() for models
                        # (and a filter for context?)
                        if var[0] != cycle.context:
                            continue
                        # don't collect kinetics if cycle is not on forceplate
                        if (
                            model.is_kinetic_var(var) or fp_cycles_only
                        ) and not cycle.on_forceplate:
                            continue
                    _, data = trial.get_model_data(var, cycle)
                    if np.all(np.isnan(data)):
                        logger.debug('no data for %s/%s' % (trial.trialname, var))
                    else:
                        cycles_all['model'][var].append(cycle)
                        if var not in data_all['model']:
                            data_all['model'][var] = data[None, :]
                        else:
                            data_all['model'][var] = np.concatenate(
                                [data_all['model'][var], data[None, :]]
                            )

            for ch in emg_chs_to_collect:
                # check whether cycle matches channel context
                if not trial.is_static and not trial.emg.context_ok(ch, cycle.context):
                    continue
                # get data on analog sampling grid and compute rms
                try:
                    _, data = trial.get_emg_data(ch)
                except (KeyError, GaitDataError):
                    logger.warning('no channel %s for %s' % (ch, trial))
                    continue
                # resample to requested grid
                data_cyc = scipy.signal.resample(data, analog_len)
                cycles_all['emg'][ch].append(cycle)
                if ch not in data_all['emg']:
                    data_all['emg'][ch] = data_cyc[None, :]
                else:
                    data_all['emg'][ch] = np.concatenate(
                        [data_all['emg'][ch], data_cyc[None, :]]
                    )
    logger.info('collected %d trials' % len(trials))
    return data_all, cycles_all


def curve_extract_values(curves, toeoffs):
    """Extract values from gait curves.

    This extracts values such as swing phase maximum from a set of gait curves.
    The curves are input as ndarrays, returned by e.g. collect_trial_data().

    Parameters
    ----------
    curves : ndarray
        NxT array of gait curves. Typically T==101 for normalized data.
    toeoffs : ndarray
        Nx1 array of toeoff frame indices, one for each curve. This frame
        separates the contact phase from the swing phase.

    Returns
    -------
    dict
        Dictionary of results, with following keys:
            'contact' : list of curve values at initial foot contact (frame 0)
            'toeoff' : list of curve values at toeoff
            'extrema' : nested dict of simple extrema
            'peaks' : nested dict of peaks (local extrema)
        The nested dicts have keys:
            1: 'overall', 'swing', or 'stance' : the phase of the gait curve
            2: 'min', 'argmin', 'max', or 'argmax' : the values and indices

    Thus, to get maximum peak values at swing phase, use
    results['peaks']['swing']['max'].
    """

    if isinstance(curves, list):
        curves = np.array(curves)
    if isinstance(toeoffs, list):
        toeoffs = np.array(toeoffs)
    if curves.shape[0] != toeoffs.shape[0]:
        raise ValueError('invalid shape of arguments')
    # use defaultdict to reduct dict initialization boilerplate
    results = defaultdict(lambda: defaultdict(lambda: defaultdict(list)))
    results['contact'] = list()
    results['toeoff'] = list()

    for curve, toeoff in zip(curves, toeoffs):

        # extract stance and swing phases; swing phase begins at the toeoff frame
        curve_stance, curve_swing = np.split(curve, [toeoff])

        # get the simple extrema
        results['extrema']['overall']['min'].append(curve.min())
        results['extrema']['overall']['argmin'].append(curve.argmin())
        results['extrema']['overall']['max'].append(curve.max())
        results['extrema']['overall']['argmax'].append(curve.argmax())

        results['extrema']['stance']['min'].append(curve_stance.min())
        results['extrema']['stance']['argmin'].append(curve_stance.argmin())
        results['extrema']['stance']['max'].append(curve_stance.max())
        results['extrema']['stance']['argmax'].append(curve_stance.argmax())

        # swing phase indices need to be offset by the toeff frame
        results['extrema']['swing']['min'].append(curve_swing.min())
        results['extrema']['swing']['argmin'].append(curve_swing.argmin() + toeoff)
        results['extrema']['swing']['max'].append(curve_swing.max())
        results['extrema']['swing']['argmax'].append(curve_swing.argmax() + toeoff)

        # get the peaks (local extrema)
        ind, val = _get_local_min(curve)
        results['peaks']['overall']['argmin'].append(ind)
        results['peaks']['overall']['min'].append(val)
        ind, val = _get_local_max(curve)
        results['peaks']['overall']['argmax'].append(ind)
        results['peaks']['overall']['max'].append(val)

        ind, val = _get_local_min(curve_stance)
        results['peaks']['stance']['argmin'].append(ind)
        results['peaks']['stance']['min'].append(val)
        ind, val = _get_local_max(curve_stance)
        results['peaks']['stance']['argmax'].append(ind)
        results['peaks']['stance']['max'].append(val)

        ind, val = _get_local_min(curve_swing)
        results['peaks']['swing']['argmin'].append(ind + toeoff)
        results['peaks']['swing']['min'].append(val)
        ind, val = _get_local_max(curve_swing)
        results['peaks']['swing']['argmax'].append(ind + toeoff)
        results['peaks']['swing']['max'].append(val)

        # get some single values
        results['contact'].append(curve[0])
        results['toeoff'].append(curve[toeoff])

        # if needed, we can return a regular dict
        # results = dict(results)
        # for k in 'extrema', 'peaks':
        #     results[k] = dict(results[k])
        #     for x, v in results[k].items():
        #         results[k][x] = dict(v)

    return results


def _extract_values(session, tags=None, from_models=None):
    """Extract curve values from session"""
    if from_models is None:
        from_models = [
            models.pig_lowerbody,
            models.pig_lowerbody_kinetics,
        ]
    thevars = itertools.chain.from_iterable(mod.varnames for mod in from_models)
    c3ds = sessionutils.get_c3ds(session, tags=tags, trial_type='dynamic')
    if not c3ds:
        raise RuntimeError('No tagged trials found in session %s' % session)
    data, cycles = collect_trial_data(c3ds)
    vals = dict()
    for var in thevars:
        data_var = data['model'][var]
        toeoffs_var = [cyc.toeoffn for cyc in cycles['model'][var]]
        if data_var is not None and toeoffs_var is not None:
            vals[var] = curve_extract_values(data_var, toeoffs_var)
        else:
            logger.info('no data for %s' % var)
    return vals<|MERGE_RESOLUTION|>--- conflicted
+++ resolved
@@ -361,20 +361,10 @@
     Returns
     -------
     tuple
-<<<<<<< HEAD
-=======
-
->>>>>>> 36817527
         Tuple of (data_all, cycles_all):
 
             data_all : dict
                 Nested dict of the collected data. First key is the variable type,
-<<<<<<< HEAD
-                second key is the variable name. The values are ndarrays of the data.
-            cycles_all : dict
-                Nested dict of the collected cycle. First key is the variable type,
-                second key is the variable name. The values are Gaitcycle instances.
-=======
                 second key is the variable name. The values are NxT ndarrays of the data,
                 where N is the number of collected curves and T is the dimensionality.
             cycles_all : dict
@@ -387,7 +377,6 @@
         be a length N list of Gaitcycles. You can use it to obtain various metadata, e.g.
         create a list of toeoff frames for each curve:
         [cyc.toeoffn for cyc in cycles_all['model']['LKneeAnglesX']]
->>>>>>> 36817527
     """
 
     data_all = dict()
