<?xml version="1.0" encoding="UTF-8"?>
<ui version="4.0">
 <class>MainWindow</class>
 <widget class="QMainWindow" name="MainWindow">
  <property name="geometry">
   <rect>
    <x>0</x>
    <y>0</y>
    <width>980</width>
    <height>848</height>
   </rect>
  </property>
  <property name="windowTitle">
   <string>MainWindow</string>
  </property>
  <widget class="QWidget" name="centralwidget">
   <layout class="QVBoxLayout" name="verticalLayout">
    <item>
     <layout class="QGridLayout" name="mainGridLayout">
<<<<<<< HEAD
      <item row="23" column="1" colspan="2">
       <widget class="QCheckBox" name="xbKineticsFpOnly">
        <property name="text">
=======
      <item row="22" column="3">
       <widget class="QPushButton" name="btnOpenNormalData">
        <property name="text">
         <string>Add file...</string>
        </property>
       </widget>
      </item>
      <item row="23" column="1" colspan="2">
       <widget class="QCheckBox" name="xbKineticsFpOnly">
        <property name="text">
>>>>>>> 2a100abe
         <string>Plot kinetics for forceplate cycles only</string>
        </property>
        <property name="checked">
         <bool>true</bool>
<<<<<<< HEAD
=======
        </property>
       </widget>
      </item>
      <item row="6" column="2">
       <widget class="QPushButton" name="btnAddC3DTrial">
        <property name="text">
         <string>Add C3D trials</string>
        </property>
       </widget>
      </item>
      <item row="1" column="1">
       <widget class="QLabel" name="label_3">
        <property name="text">
         <string>Load trials:</string>
>>>>>>> 2a100abe
        </property>
       </widget>
      </item>
      <item row="3" column="0">
       <spacer name="horizontalSpacer_2">
        <property name="orientation">
         <enum>Qt::Horizontal</enum>
        </property>
        <property name="sizeType">
         <enum>QSizePolicy::Fixed</enum>
        </property>
        <property name="sizeHint" stdset="0">
         <size>
          <width>20</width>
          <height>20</height>
         </size>
        </property>
       </spacer>
      </item>
<<<<<<< HEAD
      <item row="26" column="1">
       <widget class="QPushButton" name="btnPlot">
        <property name="text">
         <string>Plot</string>
        </property>
       </widget>
      </item>
      <item row="20" column="1">
       <spacer name="verticalSpacer_4">
=======
      <item row="3" column="0">
       <spacer name="horizontalSpacer_2">
>>>>>>> 2a100abe
        <property name="orientation">
         <enum>Qt::Vertical</enum>
        </property>
        <property name="sizeHint" stdset="0">
         <size>
          <width>20</width>
          <height>20</height>
         </size>
        </property>
       </spacer>
      </item>
<<<<<<< HEAD
      <item row="14" column="1">
       <widget class="QLabel" name="label_4">
        <property name="text">
         <string>Gait cycles to plot:</string>
        </property>
       </widget>
      </item>
      <item row="11" column="2">
       <widget class="QPushButton" name="btnSelectForceplateCycles">
=======
      <item row="21" column="1">
       <widget class="QLabel" name="label">
>>>>>>> 2a100abe
        <property name="text">
         <string>Layout:</string>
        </property>
       </widget>
      </item>
<<<<<<< HEAD
      <item row="21" column="2" colspan="2">
       <widget class="QComboBox" name="cbLayout">
        <property name="sizePolicy">
         <sizepolicy hsizetype="Expanding" vsizetype="Fixed">
          <horstretch>0</horstretch>
          <verstretch>0</verstretch>
         </sizepolicy>
        </property>
        <property name="maximumSize">
         <size>
          <width>16777215</width>
          <height>16777215</height>
         </size>
        </property>
       </widget>
      </item>
      <item row="24" column="1">
       <widget class="QCheckBox" name="xbLegend">
        <property name="text">
         <string>Include legend</string>
        </property>
        <property name="checked">
         <bool>true</bool>
        </property>
       </widget>
      </item>
      <item row="21" column="1">
       <widget class="QLabel" name="label">
        <property name="text">
         <string>Layout:</string>
        </property>
       </widget>
      </item>
      <item row="0" column="1">
       <spacer name="verticalSpacer_2">
=======
      <item row="11" column="2">
       <widget class="QPushButton" name="btnSelectForceplateCycles">
        <property name="text">
         <string>Pick forceplate cycles</string>
        </property>
       </widget>
      </item>
      <item row="26" column="1" colspan="3">
       <widget class="Line" name="line_2">
        <property name="orientation">
         <enum>Qt::Horizontal</enum>
        </property>
       </widget>
      </item>
      <item row="15" column="1" rowspan="3" colspan="3">
       <widget class="NiceListWidget" name="listCyclesToPlot"/>
      </item>
      <item row="19" column="1" colspan="3">
       <widget class="Line" name="line">
        <property name="orientation">
         <enum>Qt::Horizontal</enum>
        </property>
       </widget>
      </item>
      <item row="30" column="1">
       <spacer name="verticalSpacer_5">
>>>>>>> 2a100abe
        <property name="orientation">
         <enum>Qt::Vertical</enum>
        </property>
        <property name="sizeType">
         <enum>QSizePolicy::Fixed</enum>
        </property>
        <property name="sizeHint" stdset="0">
         <size>
          <width>20</width>
          <height>40</height>
         </size>
        </property>
       </spacer>
      </item>
<<<<<<< HEAD
      <item row="25" column="1">
       <widget class="Line" name="line_2">
        <property name="orientation">
         <enum>Qt::Horizontal</enum>
        </property>
       </widget>
      </item>
      <item row="18" column="1">
       <widget class="QPushButton" name="btnClearCyclesToPlot">
        <property name="text">
         <string>Clear</string>
=======
      <item row="11" column="1">
       <widget class="QPushButton" name="btnSelectAllCycles">
        <property name="text">
         <string>Pick all</string>
>>>>>>> 2a100abe
        </property>
       </widget>
      </item>
      <item row="11" column="3">
       <widget class="QPushButton" name="btnSelect1stCycles">
        <property name="text">
<<<<<<< HEAD
         <string>Select 1st R and L</string>
        </property>
       </widget>
      </item>
=======
         <string>Pick 1st R and L</string>
        </property>
       </widget>
      </item>
      <item row="8" column="1" rowspan="3" colspan="3">
       <widget class="NiceListWidget" name="listTrialCycles"/>
      </item>
>>>>>>> 2a100abe
      <item row="6" column="3">
       <widget class="QPushButton" name="btnClearTrials">
        <property name="text">
         <string>Clear</string>
<<<<<<< HEAD
        </property>
       </widget>
      </item>
      <item row="3" column="1" rowspan="3" colspan="3">
       <widget class="NiceListWidget" name="listTrials">
        <property name="sizePolicy">
         <sizepolicy hsizetype="Expanding" vsizetype="Expanding">
          <horstretch>0</horstretch>
          <verstretch>0</verstretch>
         </sizepolicy>
        </property>
       </widget>
      </item>
      <item row="19" column="1" colspan="3">
       <widget class="Line" name="line">
        <property name="orientation">
         <enum>Qt::Horizontal</enum>
        </property>
       </widget>
      </item>
      <item row="26" column="2">
       <widget class="QPushButton" name="btnOptions">
        <property name="text">
         <string>Options...</string>
        </property>
       </widget>
      </item>
      <item row="11" column="1">
       <widget class="QPushButton" name="btnSelectAllCycles">
        <property name="text">
         <string>Select all</string>
        </property>
       </widget>
      </item>
      <item row="7" column="1">
       <widget class="QLabel" name="label_2">
        <property name="text">
         <string>Gait cycles in selected trial:</string>
=======
        </property>
       </widget>
      </item>
      <item row="18" column="2">
       <widget class="QPushButton" name="btnOptions">
        <property name="text">
         <string>Options...</string>
>>>>>>> 2a100abe
        </property>
       </widget>
      </item>
      <item row="3" column="4">
       <spacer name="horizontalSpacer_3">
        <property name="orientation">
         <enum>Qt::Horizontal</enum>
        </property>
        <property name="sizeType">
         <enum>QSizePolicy::Fixed</enum>
        </property>
        <property name="sizeHint" stdset="0">
         <size>
          <width>10</width>
          <height>20</height>
         </size>
        </property>
       </spacer>
      </item>
<<<<<<< HEAD
      <item row="6" column="1">
       <widget class="QPushButton" name="btnAddNexusTrial">
        <property name="sizePolicy">
         <sizepolicy hsizetype="Minimum" vsizetype="Fixed">
          <horstretch>0</horstretch>
          <verstretch>0</verstretch>
         </sizepolicy>
        </property>
        <property name="text">
         <string>Add Nexus trial</string>
        </property>
       </widget>
      </item>
      <item row="29" column="1">
       <spacer name="verticalSpacer_5">
        <property name="orientation">
         <enum>Qt::Vertical</enum>
        </property>
        <property name="sizeHint" stdset="0">
         <size>
          <width>20</width>
          <height>40</height>
         </size>
        </property>
       </spacer>
      </item>
      <item row="22" column="3">
       <widget class="QPushButton" name="btnOpenNormalData">
        <property name="text">
         <string>Open...</string>
        </property>
       </widget>
      </item>
      <item row="22" column="2">
       <widget class="QComboBox" name="cbNormalData">
        <property name="sizePolicy">
         <sizepolicy hsizetype="Minimum" vsizetype="Fixed">
          <horstretch>0</horstretch>
          <verstretch>0</verstretch>
         </sizepolicy>
        </property>
       </widget>
      </item>
=======
>>>>>>> 2a100abe
      <item row="12" column="1" colspan="3">
       <widget class="QToolButton" name="btnPickCycles">
        <property name="sizePolicy">
         <sizepolicy hsizetype="Expanding" vsizetype="Fixed">
          <horstretch>0</horstretch>
          <verstretch>0</verstretch>
         </sizepolicy>
        </property>
        <property name="layoutDirection">
         <enum>Qt::LeftToRight</enum>
        </property>
        <property name="text">
         <string>Include for plotting</string>
        </property>
        <property name="toolButtonStyle">
         <enum>Qt::ToolButtonTextBesideIcon</enum>
        </property>
        <property name="arrowType">
         <enum>Qt::DownArrow</enum>
        </property>
       </widget>
      </item>
<<<<<<< HEAD
      <item row="6" column="2">
       <widget class="QPushButton" name="btnAddC3DTrial">
        <property name="text">
         <string>Add C3D trials</string>
        </property>
       </widget>
      </item>
      <item row="1" column="1">
       <widget class="QLabel" name="label_3">
        <property name="text">
         <string>Load trials:</string>
        </property>
       </widget>
      </item>
      <item row="8" column="1" rowspan="3" colspan="3">
       <widget class="NiceListWidget" name="listTrialCycles"/>
      </item>
      <item row="26" column="3">
       <widget class="QPushButton" name="btnSavePDF">
        <property name="enabled">
         <bool>false</bool>
=======
      <item row="7" column="1">
       <widget class="QLabel" name="label_2">
        <property name="text">
         <string>Gait cycles in selected trial:</string>
        </property>
       </widget>
      </item>
      <item row="20" column="1">
       <spacer name="verticalSpacer_4">
        <property name="orientation">
         <enum>Qt::Vertical</enum>
        </property>
        <property name="sizeHint" stdset="0">
         <size>
          <width>20</width>
          <height>20</height>
         </size>
        </property>
       </spacer>
      </item>
      <item row="14" column="1">
       <widget class="QLabel" name="label_4">
        <property name="text">
         <string>Gait cycles to plot:</string>
        </property>
       </widget>
      </item>
      <item row="24" column="1">
       <widget class="QCheckBox" name="xbLegend">
        <property name="text">
         <string>Include legend</string>
        </property>
        <property name="checked">
         <bool>true</bool>
        </property>
       </widget>
      </item>
      <item row="21" column="2" colspan="2">
       <widget class="QComboBox" name="cbLayout">
        <property name="sizePolicy">
         <sizepolicy hsizetype="Expanding" vsizetype="Fixed">
          <horstretch>0</horstretch>
          <verstretch>0</verstretch>
         </sizepolicy>
>>>>>>> 2a100abe
        </property>
        <property name="maximumSize">
         <size>
          <width>16777215</width>
          <height>16777215</height>
         </size>
        </property>
       </widget>
      </item>
<<<<<<< HEAD
      <item row="15" column="1" rowspan="3" colspan="3">
       <widget class="NiceListWidget" name="listCyclesToPlot"/>
      </item>
      <item row="22" column="1">
       <widget class="QCheckBox" name="xbNormalData">
        <property name="text">
         <string>Plot normal data:</string>
        </property>
        <property name="checked">
         <bool>true</bool>
=======
      <item row="22" column="2">
       <widget class="QComboBox" name="cbNormalData">
        <property name="sizePolicy">
         <sizepolicy hsizetype="Fixed" vsizetype="Fixed">
          <horstretch>0</horstretch>
          <verstretch>0</verstretch>
         </sizepolicy>
        </property>
        <property name="maximumSize">
         <size>
          <width>100</width>
          <height>16777215</height>
         </size>
        </property>
       </widget>
      </item>
      <item row="6" column="1">
       <widget class="QPushButton" name="btnAddNexusTrial">
        <property name="sizePolicy">
         <sizepolicy hsizetype="Minimum" vsizetype="Fixed">
          <horstretch>0</horstretch>
          <verstretch>0</verstretch>
         </sizepolicy>
        </property>
        <property name="text">
         <string>Add Nexus trial</string>
        </property>
       </widget>
      </item>
      <item row="3" column="1" rowspan="3" colspan="3">
       <widget class="NiceListWidget" name="listTrials">
        <property name="sizePolicy">
         <sizepolicy hsizetype="Expanding" vsizetype="Expanding">
          <horstretch>0</horstretch>
          <verstretch>0</verstretch>
         </sizepolicy>
        </property>
       </widget>
      </item>
      <item row="22" column="1">
       <widget class="QCheckBox" name="xbNormalData">
        <property name="text">
         <string>Plot normal data:</string>
        </property>
        <property name="checked">
         <bool>true</bool>
        </property>
       </widget>
      </item>
      <item row="25" column="1">
       <widget class="QPushButton" name="btnSavePDF">
        <property name="enabled">
         <bool>false</bool>
        </property>
        <property name="text">
         <string>Save PDF...</string>
        </property>
       </widget>
      </item>
      <item row="18" column="3">
       <widget class="QPushButton" name="btnClearCyclesToPlot">
        <property name="text">
         <string>Clear</string>
        </property>
       </widget>
      </item>
      <item row="18" column="1">
       <widget class="QPushButton" name="btnPlot">
        <property name="text">
         <string>Plot</string>
>>>>>>> 2a100abe
        </property>
       </widget>
      </item>
     </layout>
    </item>
   </layout>
  </widget>
  <widget class="QMenuBar" name="menubar">
   <property name="geometry">
    <rect>
     <x>0</x>
     <y>0</y>
     <width>980</width>
     <height>21</height>
    </rect>
   </property>
   <widget class="QMenu" name="menuFile">
    <property name="title">
     <string>File</string>
    </property>
    <addaction name="actionAverage"/>
    <addaction name="actionQuit"/>
   </widget>
   <widget class="QMenu" name="menuPlot">
    <property name="title">
     <string>Plot</string>
    </property>
    <addaction name="actionSave_as_PDF"/>
    <addaction name="actionNormal_data"/>
    <addaction name="separator"/>
   </widget>
   <addaction name="menuFile"/>
   <addaction name="menuPlot"/>
  </widget>
  <widget class="QStatusBar" name="statusbar"/>
  <action name="actionSave_as_PDF">
   <property name="text">
    <string>Save as PDF...</string>
   </property>
  </action>
  <action name="actionNormal_data">
   <property name="text">
    <string>Normal data...</string>
   </property>
  </action>
  <action name="actionQuit">
   <property name="text">
    <string>Quit</string>
   </property>
  </action>
  <action name="actionAverage">
   <property name="text">
    <string>Average...</string>
   </property>
  </action>
 </widget>
 <customwidgets>
  <customwidget>
   <class>NiceListWidget</class>
   <extends>QListWidget</extends>
   <header>plotter_gui</header>
  </customwidget>
 </customwidgets>
 <resources/>
 <connections/>
</ui><|MERGE_RESOLUTION|>--- conflicted
+++ resolved
@@ -17,28 +17,20 @@
    <layout class="QVBoxLayout" name="verticalLayout">
     <item>
      <layout class="QGridLayout" name="mainGridLayout">
-<<<<<<< HEAD
+      <item row="22" column="3">
+       <widget class="QPushButton" name="btnOpenNormalData">
+        <property name="text">
+         <string>Add file...</string>
+        </property>
+       </widget>
+      </item>
       <item row="23" column="1" colspan="2">
        <widget class="QCheckBox" name="xbKineticsFpOnly">
         <property name="text">
-=======
-      <item row="22" column="3">
-       <widget class="QPushButton" name="btnOpenNormalData">
-        <property name="text">
-         <string>Add file...</string>
-        </property>
-       </widget>
-      </item>
-      <item row="23" column="1" colspan="2">
-       <widget class="QCheckBox" name="xbKineticsFpOnly">
-        <property name="text">
->>>>>>> 2a100abe
          <string>Plot kinetics for forceplate cycles only</string>
         </property>
         <property name="checked">
          <bool>true</bool>
-<<<<<<< HEAD
-=======
         </property>
        </widget>
       </item>
@@ -53,7 +45,6 @@
        <widget class="QLabel" name="label_3">
         <property name="text">
          <string>Load trials:</string>
->>>>>>> 2a100abe
         </property>
        </widget>
       </item>
@@ -73,20 +64,144 @@
         </property>
        </spacer>
       </item>
-<<<<<<< HEAD
-      <item row="26" column="1">
-       <widget class="QPushButton" name="btnPlot">
-        <property name="text">
-         <string>Plot</string>
+      <item row="3" column="0">
+       <spacer name="horizontalSpacer_2">
+        <property name="orientation">
+         <enum>Qt::Vertical</enum>
+        </property>
+        <property name="sizeHint" stdset="0">
+         <size>
+          <width>20</width>
+          <height>20</height>
+         </size>
+        </property>
+       </spacer>
+      </item>
+      <item row="21" column="1">
+       <widget class="QLabel" name="label">
+        <property name="text">
+         <string>Layout:</string>
+        </property>
+       </widget>
+      </item>
+      <item row="11" column="2">
+       <widget class="QPushButton" name="btnSelectForceplateCycles">
+        <property name="text">
+         <string>Pick forceplate cycles</string>
+        </property>
+       </widget>
+      </item>
+      <item row="26" column="1" colspan="3">
+       <widget class="Line" name="line_2">
+        <property name="orientation">
+         <enum>Qt::Horizontal</enum>
+        </property>
+       </widget>
+      </item>
+      <item row="15" column="1" rowspan="3" colspan="3">
+       <widget class="NiceListWidget" name="listCyclesToPlot"/>
+      </item>
+      <item row="19" column="1" colspan="3">
+       <widget class="Line" name="line">
+        <property name="orientation">
+         <enum>Qt::Horizontal</enum>
+        </property>
+       </widget>
+      </item>
+      <item row="30" column="1">
+       <spacer name="verticalSpacer_5">
+        <property name="orientation">
+         <enum>Qt::Vertical</enum>
+        </property>
+        <property name="sizeType">
+         <enum>QSizePolicy::Fixed</enum>
+        </property>
+        <property name="sizeHint" stdset="0">
+         <size>
+          <width>20</width>
+          <height>40</height>
+         </size>
+        </property>
+       </spacer>
+      </item>
+      <item row="11" column="1">
+       <widget class="QPushButton" name="btnSelectAllCycles">
+        <property name="text">
+         <string>Pick all</string>
+        </property>
+       </widget>
+      </item>
+      <item row="11" column="3">
+       <widget class="QPushButton" name="btnSelect1stCycles">
+        <property name="text">
+         <string>Pick 1st R and L</string>
+        </property>
+       </widget>
+      </item>
+      <item row="8" column="1" rowspan="3" colspan="3">
+       <widget class="NiceListWidget" name="listTrialCycles"/>
+      </item>
+      <item row="6" column="3">
+       <widget class="QPushButton" name="btnClearTrials">
+        <property name="text">
+         <string>Clear</string>
+        </property>
+       </widget>
+      </item>
+      <item row="18" column="2">
+       <widget class="QPushButton" name="btnOptions">
+        <property name="text">
+         <string>Options...</string>
+        </property>
+       </widget>
+      </item>
+      <item row="3" column="4">
+       <spacer name="horizontalSpacer_3">
+        <property name="orientation">
+         <enum>Qt::Horizontal</enum>
+        </property>
+        <property name="sizeType">
+         <enum>QSizePolicy::Fixed</enum>
+        </property>
+        <property name="sizeHint" stdset="0">
+         <size>
+          <width>10</width>
+          <height>20</height>
+         </size>
+        </property>
+       </spacer>
+      </item>
+      <item row="12" column="1" colspan="3">
+       <widget class="QToolButton" name="btnPickCycles">
+        <property name="sizePolicy">
+         <sizepolicy hsizetype="Expanding" vsizetype="Fixed">
+          <horstretch>0</horstretch>
+          <verstretch>0</verstretch>
+         </sizepolicy>
+        </property>
+        <property name="layoutDirection">
+         <enum>Qt::LeftToRight</enum>
+        </property>
+        <property name="text">
+         <string>Include for plotting</string>
+        </property>
+        <property name="toolButtonStyle">
+         <enum>Qt::ToolButtonTextBesideIcon</enum>
+        </property>
+        <property name="arrowType">
+         <enum>Qt::DownArrow</enum>
+        </property>
+       </widget>
+      </item>
+      <item row="7" column="1">
+       <widget class="QLabel" name="label_2">
+        <property name="text">
+         <string>Gait cycles in selected trial:</string>
         </property>
        </widget>
       </item>
       <item row="20" column="1">
        <spacer name="verticalSpacer_4">
-=======
-      <item row="3" column="0">
-       <spacer name="horizontalSpacer_2">
->>>>>>> 2a100abe
         <property name="orientation">
          <enum>Qt::Vertical</enum>
         </property>
@@ -98,7 +213,6 @@
         </property>
        </spacer>
       </item>
-<<<<<<< HEAD
       <item row="14" column="1">
        <widget class="QLabel" name="label_4">
         <property name="text">
@@ -106,18 +220,16 @@
         </property>
        </widget>
       </item>
-      <item row="11" column="2">
-       <widget class="QPushButton" name="btnSelectForceplateCycles">
-=======
-      <item row="21" column="1">
-       <widget class="QLabel" name="label">
->>>>>>> 2a100abe
-        <property name="text">
-         <string>Layout:</string>
-        </property>
-       </widget>
-      </item>
-<<<<<<< HEAD
+      <item row="24" column="1">
+       <widget class="QCheckBox" name="xbLegend">
+        <property name="text">
+         <string>Include legend</string>
+        </property>
+        <property name="checked">
+         <bool>true</bool>
+        </property>
+       </widget>
+      </item>
       <item row="21" column="2" colspan="2">
        <widget class="QComboBox" name="cbLayout">
         <property name="sizePolicy">
@@ -134,333 +246,6 @@
         </property>
        </widget>
       </item>
-      <item row="24" column="1">
-       <widget class="QCheckBox" name="xbLegend">
-        <property name="text">
-         <string>Include legend</string>
-        </property>
-        <property name="checked">
-         <bool>true</bool>
-        </property>
-       </widget>
-      </item>
-      <item row="21" column="1">
-       <widget class="QLabel" name="label">
-        <property name="text">
-         <string>Layout:</string>
-        </property>
-       </widget>
-      </item>
-      <item row="0" column="1">
-       <spacer name="verticalSpacer_2">
-=======
-      <item row="11" column="2">
-       <widget class="QPushButton" name="btnSelectForceplateCycles">
-        <property name="text">
-         <string>Pick forceplate cycles</string>
-        </property>
-       </widget>
-      </item>
-      <item row="26" column="1" colspan="3">
-       <widget class="Line" name="line_2">
-        <property name="orientation">
-         <enum>Qt::Horizontal</enum>
-        </property>
-       </widget>
-      </item>
-      <item row="15" column="1" rowspan="3" colspan="3">
-       <widget class="NiceListWidget" name="listCyclesToPlot"/>
-      </item>
-      <item row="19" column="1" colspan="3">
-       <widget class="Line" name="line">
-        <property name="orientation">
-         <enum>Qt::Horizontal</enum>
-        </property>
-       </widget>
-      </item>
-      <item row="30" column="1">
-       <spacer name="verticalSpacer_5">
->>>>>>> 2a100abe
-        <property name="orientation">
-         <enum>Qt::Vertical</enum>
-        </property>
-        <property name="sizeType">
-         <enum>QSizePolicy::Fixed</enum>
-        </property>
-        <property name="sizeHint" stdset="0">
-         <size>
-          <width>20</width>
-          <height>40</height>
-         </size>
-        </property>
-       </spacer>
-      </item>
-<<<<<<< HEAD
-      <item row="25" column="1">
-       <widget class="Line" name="line_2">
-        <property name="orientation">
-         <enum>Qt::Horizontal</enum>
-        </property>
-       </widget>
-      </item>
-      <item row="18" column="1">
-       <widget class="QPushButton" name="btnClearCyclesToPlot">
-        <property name="text">
-         <string>Clear</string>
-=======
-      <item row="11" column="1">
-       <widget class="QPushButton" name="btnSelectAllCycles">
-        <property name="text">
-         <string>Pick all</string>
->>>>>>> 2a100abe
-        </property>
-       </widget>
-      </item>
-      <item row="11" column="3">
-       <widget class="QPushButton" name="btnSelect1stCycles">
-        <property name="text">
-<<<<<<< HEAD
-         <string>Select 1st R and L</string>
-        </property>
-       </widget>
-      </item>
-=======
-         <string>Pick 1st R and L</string>
-        </property>
-       </widget>
-      </item>
-      <item row="8" column="1" rowspan="3" colspan="3">
-       <widget class="NiceListWidget" name="listTrialCycles"/>
-      </item>
->>>>>>> 2a100abe
-      <item row="6" column="3">
-       <widget class="QPushButton" name="btnClearTrials">
-        <property name="text">
-         <string>Clear</string>
-<<<<<<< HEAD
-        </property>
-       </widget>
-      </item>
-      <item row="3" column="1" rowspan="3" colspan="3">
-       <widget class="NiceListWidget" name="listTrials">
-        <property name="sizePolicy">
-         <sizepolicy hsizetype="Expanding" vsizetype="Expanding">
-          <horstretch>0</horstretch>
-          <verstretch>0</verstretch>
-         </sizepolicy>
-        </property>
-       </widget>
-      </item>
-      <item row="19" column="1" colspan="3">
-       <widget class="Line" name="line">
-        <property name="orientation">
-         <enum>Qt::Horizontal</enum>
-        </property>
-       </widget>
-      </item>
-      <item row="26" column="2">
-       <widget class="QPushButton" name="btnOptions">
-        <property name="text">
-         <string>Options...</string>
-        </property>
-       </widget>
-      </item>
-      <item row="11" column="1">
-       <widget class="QPushButton" name="btnSelectAllCycles">
-        <property name="text">
-         <string>Select all</string>
-        </property>
-       </widget>
-      </item>
-      <item row="7" column="1">
-       <widget class="QLabel" name="label_2">
-        <property name="text">
-         <string>Gait cycles in selected trial:</string>
-=======
-        </property>
-       </widget>
-      </item>
-      <item row="18" column="2">
-       <widget class="QPushButton" name="btnOptions">
-        <property name="text">
-         <string>Options...</string>
->>>>>>> 2a100abe
-        </property>
-       </widget>
-      </item>
-      <item row="3" column="4">
-       <spacer name="horizontalSpacer_3">
-        <property name="orientation">
-         <enum>Qt::Horizontal</enum>
-        </property>
-        <property name="sizeType">
-         <enum>QSizePolicy::Fixed</enum>
-        </property>
-        <property name="sizeHint" stdset="0">
-         <size>
-          <width>10</width>
-          <height>20</height>
-         </size>
-        </property>
-       </spacer>
-      </item>
-<<<<<<< HEAD
-      <item row="6" column="1">
-       <widget class="QPushButton" name="btnAddNexusTrial">
-        <property name="sizePolicy">
-         <sizepolicy hsizetype="Minimum" vsizetype="Fixed">
-          <horstretch>0</horstretch>
-          <verstretch>0</verstretch>
-         </sizepolicy>
-        </property>
-        <property name="text">
-         <string>Add Nexus trial</string>
-        </property>
-       </widget>
-      </item>
-      <item row="29" column="1">
-       <spacer name="verticalSpacer_5">
-        <property name="orientation">
-         <enum>Qt::Vertical</enum>
-        </property>
-        <property name="sizeHint" stdset="0">
-         <size>
-          <width>20</width>
-          <height>40</height>
-         </size>
-        </property>
-       </spacer>
-      </item>
-      <item row="22" column="3">
-       <widget class="QPushButton" name="btnOpenNormalData">
-        <property name="text">
-         <string>Open...</string>
-        </property>
-       </widget>
-      </item>
-      <item row="22" column="2">
-       <widget class="QComboBox" name="cbNormalData">
-        <property name="sizePolicy">
-         <sizepolicy hsizetype="Minimum" vsizetype="Fixed">
-          <horstretch>0</horstretch>
-          <verstretch>0</verstretch>
-         </sizepolicy>
-        </property>
-       </widget>
-      </item>
-=======
->>>>>>> 2a100abe
-      <item row="12" column="1" colspan="3">
-       <widget class="QToolButton" name="btnPickCycles">
-        <property name="sizePolicy">
-         <sizepolicy hsizetype="Expanding" vsizetype="Fixed">
-          <horstretch>0</horstretch>
-          <verstretch>0</verstretch>
-         </sizepolicy>
-        </property>
-        <property name="layoutDirection">
-         <enum>Qt::LeftToRight</enum>
-        </property>
-        <property name="text">
-         <string>Include for plotting</string>
-        </property>
-        <property name="toolButtonStyle">
-         <enum>Qt::ToolButtonTextBesideIcon</enum>
-        </property>
-        <property name="arrowType">
-         <enum>Qt::DownArrow</enum>
-        </property>
-       </widget>
-      </item>
-<<<<<<< HEAD
-      <item row="6" column="2">
-       <widget class="QPushButton" name="btnAddC3DTrial">
-        <property name="text">
-         <string>Add C3D trials</string>
-        </property>
-       </widget>
-      </item>
-      <item row="1" column="1">
-       <widget class="QLabel" name="label_3">
-        <property name="text">
-         <string>Load trials:</string>
-        </property>
-       </widget>
-      </item>
-      <item row="8" column="1" rowspan="3" colspan="3">
-       <widget class="NiceListWidget" name="listTrialCycles"/>
-      </item>
-      <item row="26" column="3">
-       <widget class="QPushButton" name="btnSavePDF">
-        <property name="enabled">
-         <bool>false</bool>
-=======
-      <item row="7" column="1">
-       <widget class="QLabel" name="label_2">
-        <property name="text">
-         <string>Gait cycles in selected trial:</string>
-        </property>
-       </widget>
-      </item>
-      <item row="20" column="1">
-       <spacer name="verticalSpacer_4">
-        <property name="orientation">
-         <enum>Qt::Vertical</enum>
-        </property>
-        <property name="sizeHint" stdset="0">
-         <size>
-          <width>20</width>
-          <height>20</height>
-         </size>
-        </property>
-       </spacer>
-      </item>
-      <item row="14" column="1">
-       <widget class="QLabel" name="label_4">
-        <property name="text">
-         <string>Gait cycles to plot:</string>
-        </property>
-       </widget>
-      </item>
-      <item row="24" column="1">
-       <widget class="QCheckBox" name="xbLegend">
-        <property name="text">
-         <string>Include legend</string>
-        </property>
-        <property name="checked">
-         <bool>true</bool>
-        </property>
-       </widget>
-      </item>
-      <item row="21" column="2" colspan="2">
-       <widget class="QComboBox" name="cbLayout">
-        <property name="sizePolicy">
-         <sizepolicy hsizetype="Expanding" vsizetype="Fixed">
-          <horstretch>0</horstretch>
-          <verstretch>0</verstretch>
-         </sizepolicy>
->>>>>>> 2a100abe
-        </property>
-        <property name="maximumSize">
-         <size>
-          <width>16777215</width>
-          <height>16777215</height>
-         </size>
-        </property>
-       </widget>
-      </item>
-<<<<<<< HEAD
-      <item row="15" column="1" rowspan="3" colspan="3">
-       <widget class="NiceListWidget" name="listCyclesToPlot"/>
-      </item>
-      <item row="22" column="1">
-       <widget class="QCheckBox" name="xbNormalData">
-        <property name="text">
-         <string>Plot normal data:</string>
-        </property>
-        <property name="checked">
-         <bool>true</bool>
-=======
       <item row="22" column="2">
        <widget class="QComboBox" name="cbNormalData">
         <property name="sizePolicy">
@@ -531,7 +316,6 @@
        <widget class="QPushButton" name="btnPlot">
         <property name="text">
          <string>Plot</string>
->>>>>>> 2a100abe
         </property>
        </widget>
       </item>
