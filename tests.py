# -*- coding: utf-8 -*-
"""

unit tests for gaitutils
automatically run by 'nose2'

@author: jussi (jnu@iki.fi)
"""

from gaitutils.numutils import segment_angles, best_match
from gaitutils import eclipse, Trial
from gaitutils.utils import detect_forceplate_events
import numpy as np
from nose.tools import (assert_set_equal, assert_in, assert_equal,
                        assert_raises)
from numpy.testing import assert_allclose
from shutil import copyfile

trial_enf = 'testdata/anon.Trial.enf'
trial_enf_write = 'testdata/writetest.enf'
c3dfile = 'testdata/trial.c3d'


def test_c3d_reader():
    tr = Trial(c3dfile)
    assert_equal(tr.analograte, 1000.)
    assert_equal(tr.framerate, 100.)
    assert_equal(tr.bodymass, 24.)


def test_fp_detection():
<<<<<<< HEAD
    c3d1 = 'testdata/slight_overstep.c3d'
    valid = detect_forceplate_events(c3d1)['valid']
    assert_equal(valid, '')
=======
    # detect slight overstep (toeoff not on plate)
    c3d1 = 'testdata/slight_overstep.c3d'
    valid = detect_forceplate_events(c3d1)['valid']
    assert_equal(valid, '')
    # detect double contact (both feet on plate)
    c3d2 = 'testdata/double_contact.c3d'
    valid = detect_forceplate_events(c3d2)['valid']
    assert_equal(valid, '')
    # almost overstepped but should be flagged as ok
    c3d3 = 'testdata/barely_ok.c3d'
    valid = detect_forceplate_events(c3d3)['valid']
    assert_equal(valid, 'R')
    # inside but on the edge
    c3d4 = 'testdata/side_edge.c3d'
    valid = detect_forceplate_events(c3d4)['valid']
    assert_equal(valid, 'L')
>>>>>>> 4c208de3


def test_segment_angles():
    P = np.random.randn(1000, 4)  # invalid dims
    assert_raises(ValueError, segment_angles, P)
    P = np.random.randn(1000, 5, 3)
    a = segment_angles(P)
    assert_equal(a.shape, (1000, 3))
    # singular (identical successive points)
    P = np.array([0, 0, 0, 0, 0, 0, 1, 1, 0, 1, 3, 0]).reshape(4, 3)
    ang = np.array([np.nan, 135.])
    assert_allclose(ang, segment_angles(P)/np.pi * 180)


def test_best_match():
    v = [1, 2, 3, 2]
    b = [1, 2.1, 3.1]
    r = [1, 2.1, 3.1, 2.1]
    assert_allclose(best_match(v, b), r)
    b = []
    assert_allclose(best_match(v, b), v)


def test_enf_reader():
    edi = eclipse.get_eclipse_keys(trial_enf)
    assert('STAGES' not in edi)  # empty
    assert_equal(len(edi), 7)
    desc = edi['DESCRIPTION']
    assert_equal(desc, u'ok, no contact, forward')
    edi_full = eclipse.get_eclipse_keys(trial_enf, return_empty=True)
    assert_equal(len(edi_full), 16)
    assert('STAGES' in edi_full)  # empty but should be read now
    uni_ok = all([type(val) == unicode for val in edi_full.values()])
    assert(uni_ok)
    assert_raises(IOError, eclipse.get_eclipse_keys, 'no.enf')


def test_enf_writer():
    copyfile(trial_enf, trial_enf_write)  # make a fresh copy
    edi_set = {'DESCRIPTION': 'testing', 'NEWKEY': 'value'}
    eclipse.set_eclipse_keys(trial_enf_write, edi_set, update_existing=False)
    edi = eclipse.get_eclipse_keys(trial_enf_write)
    assert_equal(edi['DESCRIPTION'], 'ok, no contact, forward')  # no update
    assert_equal(edi['NEWKEY'], 'value')
    eclipse.set_eclipse_keys(trial_enf_write, edi_set, update_existing=True)
    edi = eclipse.get_eclipse_keys(trial_enf_write)
    assert_equal(edi['DESCRIPTION'], 'testing')
    assert_raises(IOError, eclipse.set_eclipse_keys, 'no.enf', {})<|MERGE_RESOLUTION|>--- conflicted
+++ resolved
@@ -29,11 +29,6 @@
 
 
 def test_fp_detection():
-<<<<<<< HEAD
-    c3d1 = 'testdata/slight_overstep.c3d'
-    valid = detect_forceplate_events(c3d1)['valid']
-    assert_equal(valid, '')
-=======
     # detect slight overstep (toeoff not on plate)
     c3d1 = 'testdata/slight_overstep.c3d'
     valid = detect_forceplate_events(c3d1)['valid']
@@ -50,7 +45,6 @@
     c3d4 = 'testdata/side_edge.c3d'
     valid = detect_forceplate_events(c3d4)['valid']
     assert_equal(valid, 'L')
->>>>>>> 4c208de3
 
 
 def test_segment_angles():
