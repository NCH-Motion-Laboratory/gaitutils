--- conflicted
+++ resolved
@@ -12,15 +12,11 @@
 import numpy as np
 from scipy import signal
 import logging
-<<<<<<< HEAD
-from nexus import _list_to_str
-=======
 
 from . import read_data
 from .config import cfg
 from .nexus import _list_to_str
 
->>>>>>> 88b1b8bb
 
 logger = logging.getLogger(__name__)
 
