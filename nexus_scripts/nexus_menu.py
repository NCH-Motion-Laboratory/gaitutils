--- conflicted
+++ resolved
@@ -213,12 +213,8 @@
         thread=True runs it in a separate worker thread, enabling GUI updates
         (e.g. logging dialog) which can be nice.
         """
-<<<<<<< HEAD
         self._button_connect_task(self.btnCopyVideos,
                                   nexus_copy_trial_videos.do_copy, thread=True)
-=======
-
->>>>>>> e3c6d216
         self._button_connect_task(self.btnEMG, nexus_emgplot.do_plot)
         self._button_connect_task(self.btnKinEMG,
                                   nexus_kinetics_emgplot.do_plot)
@@ -240,12 +236,9 @@
         self._button_connect_task(self.btnAutoprocSession,
                                   nexus_autoprocess_trials.autoproc_session,
                                   thread=True)
-<<<<<<< HEAD
         self._button_connect_task(self.btnCreatePDFs,
                                   nexus_make_all_plots.do_plot, thread=True)
-=======
         self.btnAutoprocDialog.clicked.connect(self.autoproc_dialog)
->>>>>>> e3c6d216
         self.btnQuit.clicked.connect(self.close)
 
         # collect operation widgets
